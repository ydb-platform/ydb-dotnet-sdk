using Xunit;

namespace Ydb.Sdk.Ado.Tests;

public class YdbConnectionStringBuilderTests
{
    private const int MessageSize = 64 * 1024 * 1024;

    [Fact]
    public void InitDefaultValues_WhenEmptyConstructorInvoke_ReturnDefaultConnectionString()
    {
        var ydbConnectionStringBuilder = new YdbConnectionStringBuilder();

        Assert.Equal(2136, ydbConnectionStringBuilder.Port);
        Assert.Equal("localhost", ydbConnectionStringBuilder.Host);
        Assert.Equal("/local", ydbConnectionStringBuilder.Database);
        Assert.Equal(0, ydbConnectionStringBuilder.MinSessionPool);
        Assert.Equal(100, ydbConnectionStringBuilder.MaxSessionPool);
        Assert.Equal(5, ydbConnectionStringBuilder.CreateSessionTimeout);
        Assert.Equal(300, ydbConnectionStringBuilder.SessionIdleTimeout);
        Assert.Null(ydbConnectionStringBuilder.User);
        Assert.Null(ydbConnectionStringBuilder.Password);
        Assert.Equal(5, ydbConnectionStringBuilder.ConnectTimeout);
        Assert.Equal(10, ydbConnectionStringBuilder.KeepAlivePingDelay);
        Assert.Equal(10, ydbConnectionStringBuilder.KeepAlivePingTimeout);
        Assert.Equal("", ydbConnectionStringBuilder.ConnectionString);
        Assert.False(ydbConnectionStringBuilder.EnableMultipleHttp2Connections);
        Assert.Equal(MessageSize, ydbConnectionStringBuilder.MaxSendMessageSize);
        Assert.Equal(MessageSize, ydbConnectionStringBuilder.MaxReceiveMessageSize);
        Assert.False(ydbConnectionStringBuilder.DisableDiscovery);
        Assert.False(ydbConnectionStringBuilder.DisableServerBalancer);
        Assert.False(ydbConnectionStringBuilder.UseTls);
<<<<<<< HEAD
        Assert.False(ydbConnectionStringBuilder.EnableImplicitSession);
=======

        Assert.Equal("UseTls=False;Host=localhost;Port=2136;Database=/local;User=;Password=;ConnectTimeout=5;" +
                     "KeepAlivePingDelay=10;KeepAlivePingTimeout=10;EnableMultipleHttp2Connections=False;" +
                     $"MaxSendMessageSize={MessageSize};MaxReceiveMessageSize={MessageSize};DisableDiscovery=False",
            ydbConnectionStringBuilder.GrpcConnectionString);
>>>>>>> 61ff1a07
    }

    [Fact]
    public void InitConnectionStringBuilder_WhenUnexpectedKey_ThrowException()
    {
        Assert.Equal("Key doesn't support: unexpectedkey", Assert.Throws<ArgumentException>(() =>
            new YdbConnectionStringBuilder("UnexpectedKey=123;Port=2135;")).Message);

        Assert.Equal("Key doesn't support: unexpectedkey", Assert.Throws<ArgumentException>(() =>
            new YdbConnectionStringBuilder { ConnectionString = "UnexpectedKey=123;Port=2135;" }).Message);
    }

    [Fact]
    public void InitConnectionStringBuilder_WhenExpectedKeys_ReturnUpdatedConnectionString()
    {
<<<<<<< HEAD
        var connectionString = new YdbConnectionStringBuilder(
            "Host=server;Port=2135;Database=/my/path;User=Kirill;UseTls=true;" +
            "MinSessionPool=10;MaxSessionPool=50;CreateSessionTimeout=30;" +
            "SessionIdleTimeout=600;" +
            "ConnectTimeout=30;KeepAlivePingDelay=30;KeepAlivePingTimeout=60;" +
            "EnableMultipleHttp2Connections=true;" +
            "MaxSendMessageSize=1000000;MaxReceiveMessageSize=1000000;" +
            "DisableDiscovery=true;DisableServerBalancer=true;EnableImplicitSession=true;"
=======
        var ydbConnectionStringBuilder = new YdbConnectionStringBuilder(
            "Host=server;Port=2135;Database=/my/path;User=Kirill;UseTls=true;MinSessionPool=10;MaxSessionPool=50;" +
            "CreateSessionTimeout=30;SessionIdleTimeout=600;ConnectTimeout=30;KeepAlivePingDelay=30;" +
            "KeepAlivePingTimeout=60;EnableMultipleHttp2Connections=true;MaxSendMessageSize=1000000;" +
            "MaxReceiveMessageSize=1000000;DisableDiscovery=true;DisableServerBalancer=true;"
>>>>>>> 61ff1a07
        );

        Assert.Equal(2135, ydbConnectionStringBuilder.Port);
        Assert.Equal("server", ydbConnectionStringBuilder.Host);
        Assert.Equal("/my/path", ydbConnectionStringBuilder.Database);
        Assert.Equal(10, ydbConnectionStringBuilder.MinSessionPool);
        Assert.Equal(50, ydbConnectionStringBuilder.MaxSessionPool);
        Assert.Equal(30, ydbConnectionStringBuilder.CreateSessionTimeout);
        Assert.Equal(600, ydbConnectionStringBuilder.SessionIdleTimeout);
        Assert.Equal("Kirill", ydbConnectionStringBuilder.User);
        Assert.Equal(30, ydbConnectionStringBuilder.ConnectTimeout);
        Assert.Equal(30, ydbConnectionStringBuilder.KeepAlivePingDelay);
        Assert.Equal(60, ydbConnectionStringBuilder.KeepAlivePingTimeout);
        Assert.Null(ydbConnectionStringBuilder.Password);
        Assert.True(ydbConnectionStringBuilder.EnableMultipleHttp2Connections);
        Assert.Equal(1000000, ydbConnectionStringBuilder.MaxSendMessageSize);
        Assert.Equal(1000000, ydbConnectionStringBuilder.MaxReceiveMessageSize);
        Assert.Equal("Host=server;Port=2135;Database=/my/path;User=Kirill;UseTls=True;" +
                     "MinSessionPool=10;MaxSessionPool=50;CreateSessionTimeout=30;" +
                     "SessionIdleTimeout=600;" +
                     "ConnectTimeout=30;KeepAlivePingDelay=30;KeepAlivePingTimeout=60;" +
                     "EnableMultipleHttp2Connections=True;" +
                     "MaxSendMessageSize=1000000;MaxReceiveMessageSize=1000000;" +
<<<<<<< HEAD
                     "DisableDiscovery=True;DisableServerBalancer=True;EnableImplicitSession=True", connectionString.ConnectionString);
        Assert.True(connectionString.DisableDiscovery);
        Assert.True(connectionString.DisableServerBalancer);
        Assert.True(connectionString.EnableImplicitSession);
=======
                     "DisableDiscovery=True;DisableServerBalancer=True", ydbConnectionStringBuilder.ConnectionString);
        Assert.True(ydbConnectionStringBuilder.DisableDiscovery);
        Assert.True(ydbConnectionStringBuilder.DisableServerBalancer);
        Assert.Equal("UseTls=True;Host=server;Port=2135;Database=/my/path;User=Kirill;Password=;ConnectTimeout=30;" +
                     "KeepAlivePingDelay=30;KeepAlivePingTimeout=60;EnableMultipleHttp2Connections=True;" +
                     "MaxSendMessageSize=1000000;MaxReceiveMessageSize=1000000;DisableDiscovery=True",
            ydbConnectionStringBuilder.GrpcConnectionString);
>>>>>>> 61ff1a07
    }

    [Fact]
    public void Host_WhenSetInProperty_ReturnUpdatedConnectionString()
    {
        var ydbConnectionStringBuilder =
            new YdbConnectionStringBuilder("Host=server;Port=2135;Database=/my/path;User=Kirill");
        Assert.Equal(
            "UseTls=False;Host=server;Port=2135;Database=/my/path;User=Kirill;Password=;ConnectTimeout=5;" +
            "KeepAlivePingDelay=10;KeepAlivePingTimeout=10;EnableMultipleHttp2Connections=False;" +
            $"MaxSendMessageSize={MessageSize};MaxReceiveMessageSize={MessageSize};DisableDiscovery=False",
            ydbConnectionStringBuilder.GrpcConnectionString);
        Assert.Equal("server", ydbConnectionStringBuilder.Host);
        ydbConnectionStringBuilder.Host = "new_server";
        Assert.Equal("new_server", ydbConnectionStringBuilder.Host);
        Assert.Equal(
            "UseTls=False;Host=new_server;Port=2135;Database=/my/path;User=Kirill;Password=;ConnectTimeout=5;" +
            "KeepAlivePingDelay=10;KeepAlivePingTimeout=10;EnableMultipleHttp2Connections=False;" +
            $"MaxSendMessageSize={MessageSize};MaxReceiveMessageSize={MessageSize};DisableDiscovery=False",
            ydbConnectionStringBuilder.GrpcConnectionString);
        Assert.Equal("Host=new_server;Port=2135;Database=/my/path;User=Kirill",
            ydbConnectionStringBuilder.ConnectionString);
    }

    [Fact]
    public void SetProperty_WhenPropertyNeedsTrimOperation_ReturnUpdatedConnectionString()
    {
        var ydbConnectionStringBuilder =
            new YdbConnectionStringBuilder(" Host  =server;Port=2135;   EnableMultipleHttp2Connections  =true");

        Assert.Equal(2135, ydbConnectionStringBuilder.Port);
        Assert.Equal("server", ydbConnectionStringBuilder.Host);
        Assert.True(ydbConnectionStringBuilder.EnableMultipleHttp2Connections);

        Assert.Equal("Host=server;Port=2135;EnableMultipleHttp2Connections=True",
            ydbConnectionStringBuilder.ConnectionString);

        ydbConnectionStringBuilder.EnableMultipleHttp2Connections = false;

        Assert.Equal("Host=server;Port=2135;EnableMultipleHttp2Connections=False",
            ydbConnectionStringBuilder.ConnectionString);
    }
}<|MERGE_RESOLUTION|>--- conflicted
+++ resolved
@@ -30,15 +30,11 @@
         Assert.False(ydbConnectionStringBuilder.DisableDiscovery);
         Assert.False(ydbConnectionStringBuilder.DisableServerBalancer);
         Assert.False(ydbConnectionStringBuilder.UseTls);
-<<<<<<< HEAD
-        Assert.False(ydbConnectionStringBuilder.EnableImplicitSession);
-=======
 
         Assert.Equal("UseTls=False;Host=localhost;Port=2136;Database=/local;User=;Password=;ConnectTimeout=5;" +
                      "KeepAlivePingDelay=10;KeepAlivePingTimeout=10;EnableMultipleHttp2Connections=False;" +
                      $"MaxSendMessageSize={MessageSize};MaxReceiveMessageSize={MessageSize};DisableDiscovery=False",
             ydbConnectionStringBuilder.GrpcConnectionString);
->>>>>>> 61ff1a07
     }
 
     [Fact]
@@ -54,22 +50,11 @@
     [Fact]
     public void InitConnectionStringBuilder_WhenExpectedKeys_ReturnUpdatedConnectionString()
     {
-<<<<<<< HEAD
-        var connectionString = new YdbConnectionStringBuilder(
-            "Host=server;Port=2135;Database=/my/path;User=Kirill;UseTls=true;" +
-            "MinSessionPool=10;MaxSessionPool=50;CreateSessionTimeout=30;" +
-            "SessionIdleTimeout=600;" +
-            "ConnectTimeout=30;KeepAlivePingDelay=30;KeepAlivePingTimeout=60;" +
-            "EnableMultipleHttp2Connections=true;" +
-            "MaxSendMessageSize=1000000;MaxReceiveMessageSize=1000000;" +
-            "DisableDiscovery=true;DisableServerBalancer=true;EnableImplicitSession=true;"
-=======
         var ydbConnectionStringBuilder = new YdbConnectionStringBuilder(
             "Host=server;Port=2135;Database=/my/path;User=Kirill;UseTls=true;MinSessionPool=10;MaxSessionPool=50;" +
             "CreateSessionTimeout=30;SessionIdleTimeout=600;ConnectTimeout=30;KeepAlivePingDelay=30;" +
             "KeepAlivePingTimeout=60;EnableMultipleHttp2Connections=true;MaxSendMessageSize=1000000;" +
             "MaxReceiveMessageSize=1000000;DisableDiscovery=true;DisableServerBalancer=true;"
->>>>>>> 61ff1a07
         );
 
         Assert.Equal(2135, ydbConnectionStringBuilder.Port);
@@ -93,12 +78,6 @@
                      "ConnectTimeout=30;KeepAlivePingDelay=30;KeepAlivePingTimeout=60;" +
                      "EnableMultipleHttp2Connections=True;" +
                      "MaxSendMessageSize=1000000;MaxReceiveMessageSize=1000000;" +
-<<<<<<< HEAD
-                     "DisableDiscovery=True;DisableServerBalancer=True;EnableImplicitSession=True", connectionString.ConnectionString);
-        Assert.True(connectionString.DisableDiscovery);
-        Assert.True(connectionString.DisableServerBalancer);
-        Assert.True(connectionString.EnableImplicitSession);
-=======
                      "DisableDiscovery=True;DisableServerBalancer=True", ydbConnectionStringBuilder.ConnectionString);
         Assert.True(ydbConnectionStringBuilder.DisableDiscovery);
         Assert.True(ydbConnectionStringBuilder.DisableServerBalancer);
@@ -106,7 +85,6 @@
                      "KeepAlivePingDelay=30;KeepAlivePingTimeout=60;EnableMultipleHttp2Connections=True;" +
                      "MaxSendMessageSize=1000000;MaxReceiveMessageSize=1000000;DisableDiscovery=True",
             ydbConnectionStringBuilder.GrpcConnectionString);
->>>>>>> 61ff1a07
     }
 
     [Fact]
