--- conflicted
+++ resolved
@@ -2,266 +2,207 @@
 using Xunit;
 using Xunit.Abstractions;
 
-namespace Ydb.Sdk.Value.Tests;
-
-[Trait("Category", "Unit")]
-public class TestBasicUnit
+namespace Ydb.Sdk.Value.Tests
 {
-    private readonly ITestOutputHelper _output;
-
-    public TestBasicUnit(ITestOutputHelper output)
+    [Trait("Category", "Unit")]
+    public class TestBasicUnit
     {
-        _output = output;
-    }
-
-    [Fact]
-    public void PrimitiveTypesMakeGet()
-    {
-        var valueBool = true;
-        Assert.Equal(valueBool, YdbValue.MakeBool(valueBool).GetBool());
-
-        var valueInt8 = (sbyte)-1;
-        Assert.Equal(valueInt8, YdbValue.MakeInt8(valueInt8).GetInt8());
-
-        var valueUint8 = (byte)200;
-        Assert.Equal(valueUint8, YdbValue.MakeUint8(valueUint8).GetUint8());
-
-        var valueInt16 = (short)-200;
-        Assert.Equal(valueInt16, YdbValue.MakeInt16(valueInt16).GetInt16());
-
-        var valueUint16 = (ushort)40_000;
-        Assert.Equal(valueUint16, YdbValue.MakeUint16(valueUint16).GetUint16());
-
-        var valueInt32 = -40000;
-        Assert.Equal(valueInt32, YdbValue.MakeInt32(valueInt32).GetInt32());
-
-        var valueUint32 = 4_000_000_000;
-        Assert.Equal(valueUint32, YdbValue.MakeUint32(valueUint32).GetUint32());
-
-        var valueInt64 = -4_000_000_000;
-        Assert.Equal(valueInt64, YdbValue.MakeInt64(valueInt64).GetInt64());
-
-        var valueUint64 = 10_000_000_000ul;
-        Assert.Equal(valueUint64, YdbValue.MakeUint64(valueUint64).GetUint64());
-
-        var valueFloat = -1.7f;
-        Assert.Equal(valueFloat, YdbValue.MakeFloat(valueFloat).GetFloat());
-
-        var valueDouble = 123.45;
-        Assert.Equal(valueDouble, YdbValue.MakeDouble(valueDouble).GetDouble());
-
-        var valueDate = new DateTime(2021, 08, 21);
-        Assert.Equal(valueDate, YdbValue.MakeDate(valueDate).GetDate());
-
-        var valueDatetime = new DateTime(2021, 08, 21, 23, 30, 47);
-        Assert.Equal(valueDatetime, YdbValue.MakeDatetime(valueDatetime).GetDatetime());
-
-        var valueTimestamp = new DateTime(2021, 08, 21, 23, 30, 47, 581);
-        Assert.Equal(valueTimestamp, YdbValue.MakeTimestamp(valueTimestamp).GetTimestamp());
-
-        var valueInterval = -new TimeSpan(3, 7, 40, 27, 729);
-        Assert.Equal(valueInterval, YdbValue.MakeInterval(valueInterval).GetInterval());
-
-        var valueString = Encoding.ASCII.GetBytes("test str");
-        Assert.Equal(valueString, YdbValue.MakeString(valueString).GetString());
-
-        var valueUtf8 = "unicode str";
-        Assert.Equal(valueUtf8, YdbValue.MakeUtf8(valueUtf8).GetUtf8());
-
-        var valueYson = Encoding.ASCII.GetBytes("{type=\"yson\"}");
-        Assert.Equal(valueYson, YdbValue.MakeYson(valueYson).GetYson());
-
-        var valueJson = "{\"type\": \"json\"}";
-        Assert.Equal(valueJson, YdbValue.MakeJson(valueJson).GetJson());
-
-        var valueJsonDocument = "{\"type\": \"jsondoc\"}";
-        Assert.Equal(valueJsonDocument, YdbValue.MakeJsonDocument(valueJsonDocument).GetJsonDocument());
-    }
-
-    [Fact]
-    public void PrimitiveTypesExplicitCast()
-    {
-        var valueBool = true;
-        Assert.Equal(valueBool, (bool)(YdbValue)valueBool);
-
-        var valueInt8 = (sbyte)-1;
-        Assert.Equal(valueInt8, (sbyte)(YdbValue)valueInt8);
-
-        var valueUint8 = (byte)200;
-        Assert.Equal(valueUint8, (byte)(YdbValue)valueUint8);
-
-        var valueInt16 = (short)-200;
-        Assert.Equal(valueInt16, (short)(YdbValue)valueInt16);
-
-        var valueUint16 = (ushort)40_000;
-        Assert.Equal(valueUint16, (ushort)(YdbValue)valueUint16);
-
-        var valueInt32 = -40000;
-        Assert.Equal(valueInt32, (int)(YdbValue)valueInt32);
-
-        var valueUint32 = 4_000_000_000;
-        Assert.Equal(valueUint32, (uint)(YdbValue)valueUint32);
-
-        var valueInt64 = -4_000_000_000;
-        Assert.Equal(valueInt64, (long)(YdbValue)valueInt64);
-
-        var valueUint64 = 10_000_000_000ul;
-        Assert.Equal(valueUint64, (ulong)(YdbValue)valueUint64);
-
-        var valueFloat = -1.7f;
-        Assert.Equal(valueFloat, (float)(YdbValue)valueFloat);
-
-        var valueDouble = 123.45;
-        Assert.Equal(valueDouble, (double)(YdbValue)valueDouble);
-
-        var valueInterval = -new TimeSpan(3, 7, 40, 27, 729);
-        Assert.Equal(valueInterval, (TimeSpan)(YdbValue)valueInterval);
-    }
-
-    [Fact]
-    public void OptionalPrimitiveTypesMakeGet()
-    {
-        var valueBool = true;
-        Assert.Equal(valueBool, YdbValue.MakeOptionalBool(valueBool).GetOptionalBool());
-
-        var valueInt8 = (sbyte)-1;
-        Assert.Equal(valueInt8, YdbValue.MakeOptionalInt8(valueInt8).GetOptionalInt8());
-
-        var valueUint8 = (byte)200;
-        Assert.Equal(valueUint8, YdbValue.MakeOptionalUint8(valueUint8).GetOptionalUint8());
-
-        var valueInt16 = (short)-200;
-        Assert.Equal(valueInt16, YdbValue.MakeOptionalInt16(valueInt16).GetOptionalInt16());
-
-        var valueUint16 = (ushort)40_000;
-        Assert.Equal(valueUint16, YdbValue.MakeOptionalUint16(valueUint16).GetOptionalUint16());
-
-        var valueInt32 = -40000;
-        Assert.Equal(valueInt32, YdbValue.MakeOptionalInt32(valueInt32).GetOptionalInt32());
-
-        var valueUint32 = 4_000_000_000;
-        Assert.Equal(valueUint32, YdbValue.MakeOptionalUint32(valueUint32).GetOptionalUint32());
-
-        var valueInt64 = -4_000_000_000;
-        Assert.Equal(valueInt64, YdbValue.MakeOptionalInt64(valueInt64).GetOptionalInt64());
-
-        var valueUint64 = 10_000_000_000ul;
-        Assert.Equal(valueUint64, YdbValue.MakeOptionalUint64(valueUint64).GetOptionalUint64());
-
-        var valueFloat = -1.7f;
-        Assert.Equal(valueFloat, YdbValue.MakeOptionalFloat(valueFloat).GetOptionalFloat());
-
-        var valueDouble = 123.45;
-        Assert.Equal(valueDouble, YdbValue.MakeOptionalDouble(valueDouble).GetOptionalDouble());
-
-        var valueDate = new DateTime(2021, 08, 21);
-        Assert.Equal(valueDate, YdbValue.MakeOptionalDate(valueDate).GetOptionalDate());
-
-        var valueDatetime = new DateTime(2021, 08, 21, 23, 30, 47);
-        Assert.Equal(valueDatetime, YdbValue.MakeOptionalDatetime(valueDatetime).GetOptionalDatetime());
-
-        var valueTimestamp = new DateTime(2021, 08, 21, 23, 30, 47, 581);
-        Assert.Equal(valueTimestamp, YdbValue.MakeOptionalTimestamp(valueTimestamp).GetOptionalTimestamp());
-
-        var valueInterval = -new TimeSpan(3, 7, 40, 27, 729);
-        Assert.Equal(valueInterval, YdbValue.MakeOptionalInterval(valueInterval).GetOptionalInterval());
-
-        var valueString = Encoding.ASCII.GetBytes("test str");
-        Assert.Equal(valueString, YdbValue.MakeOptionalString(valueString).GetOptionalString());
-
-        var valueUtf8 = "unicode str";
-        Assert.Equal(valueUtf8, YdbValue.MakeOptionalUtf8(valueUtf8).GetOptionalUtf8());
-
-        var valueYson = Encoding.ASCII.GetBytes("{type=\"yson\"}");
-        Assert.Equal(valueYson, YdbValue.MakeOptionalYson(valueYson).GetOptionalYson());
-
-        var valueJson = "{\"type\": \"json\"}";
-        Assert.Equal(valueJson, YdbValue.MakeOptionalJson(valueJson).GetOptionalJson());
-
-        var valueJsonDocument = "{\"type\": \"jsondoc\"}";
-        Assert.Equal(valueJsonDocument, YdbValue.MakeOptionalJsonDocument(valueJsonDocument).GetOptionalJsonDocument());
-
-        Assert.Null(YdbValue.MakeOptionalBool(null).GetOptionalBool());
-        Assert.Null(YdbValue.MakeOptionalInt8(null).GetOptionalInt8());
-        Assert.Null(YdbValue.MakeOptionalUint8(null).GetOptionalUint8());
-        Assert.Null(YdbValue.MakeOptionalInt16(null).GetOptionalInt16());
-        Assert.Null(YdbValue.MakeOptionalUint16(null).GetOptionalUint16());
-        Assert.Null(YdbValue.MakeOptionalInt32(null).GetOptionalInt32());
-        Assert.Null(YdbValue.MakeOptionalUint32(null).GetOptionalUint32());
-        Assert.Null(YdbValue.MakeOptionalInt64(null).GetOptionalInt64());
-        Assert.Null(YdbValue.MakeOptionalUint64(null).GetOptionalUint64());
-        Assert.Null(YdbValue.MakeOptionalFloat(null).GetOptionalFloat());
-        Assert.Null(YdbValue.MakeOptionalDouble(null).GetOptionalDouble());
-        Assert.Null(YdbValue.MakeOptionalDate(null).GetOptionalDate());
-        Assert.Null(YdbValue.MakeOptionalDatetime(null).GetOptionalDatetime());
-        Assert.Null(YdbValue.MakeOptionalTimestamp(null).GetOptionalTimestamp());
-        Assert.Null(YdbValue.MakeOptionalInterval(null).GetOptionalInterval());
-        Assert.Null(YdbValue.MakeOptionalString(null).GetOptionalString());
-        Assert.Null(YdbValue.MakeOptionalUtf8(null).GetOptionalUtf8());
-        Assert.Null(YdbValue.MakeOptionalYson(null).GetOptionalYson());
-        Assert.Null(YdbValue.MakeOptionalJson(null).GetOptionalJson());
-        Assert.Null(YdbValue.MakeOptionalJsonDocument(null).GetOptionalJsonDocument());
-    }
-
-    [Fact]
-    public void OptionalPrimitiveCast()
-    {
-        bool? valueBool = true;
-        Assert.Equal(valueBool, (bool?)(YdbValue)valueBool);
-
-        sbyte? valueInt8 = -1;
-        Assert.Equal(valueInt8, (sbyte?)(YdbValue)valueInt8);
-
-        byte? valueUint8 = 200;
-        Assert.Equal(valueUint8, (byte?)(YdbValue)valueUint8);
-
-<<<<<<< HEAD
-        short? valueInt16 = -200;
-        Assert.Equal(valueInt16, (short?)(YdbValue)valueInt16);
-
-        ushort? valueUint16 = 40_000;
-        Assert.Equal(valueUint16, (ushort?)(YdbValue)valueUint16);
-
-        int? valueInt32 = -40000;
-        Assert.Equal(valueInt32, (int?)(YdbValue)valueInt32);
-
-        uint? valueUint32 = 4_000_000_000;
-        Assert.Equal(valueUint32, (uint?)(YdbValue)valueUint32);
-
-        long? valueInt64 = -4_000_000_000;
-        Assert.Equal(valueInt64, (long?)(YdbValue)valueInt64);
-
-        ulong? valueUint64 = 10_000_000_000ul;
-        Assert.Equal(valueUint64, (ulong?)(YdbValue)valueUint64);
-
-        float? valueFloat = -1.7f;
-        Assert.Equal(valueFloat, (float?)(YdbValue)valueFloat);
-
-        double? valueDouble = 123.45;
-        Assert.Equal(valueDouble, (double?)(YdbValue)valueDouble);
-
-        TimeSpan? valueInterval = -new TimeSpan(3, 7, 40, 27, 729);
-        Assert.Equal(valueInterval, (TimeSpan?)(YdbValue)valueInterval);
-
-        Assert.Null((bool?)(YdbValue)(bool?)null);
-        Assert.Null((sbyte?)(YdbValue)(sbyte?)null);
-        Assert.Null((byte?)(YdbValue)(byte?)null);
-        Assert.Null((short?)(YdbValue)(short?)null);
-        Assert.Null((ushort?)(YdbValue)(ushort?)null);
-        Assert.Null((int?)(YdbValue)(int?)null);
-        Assert.Null((uint?)(YdbValue)(uint?)null);
-        Assert.Null((long?)(YdbValue)(long?)null);
-        Assert.Null((ulong?)(YdbValue)(ulong?)null);
-        Assert.Null((float?)(YdbValue)(float?)null);
-        Assert.Null((double?)(YdbValue)(double?)null);
-        Assert.Null((TimeSpan?)(YdbValue)(TimeSpan?)null);
-    }
-
-    [Fact]
-    public void ListType()
-    {
-        var value = YdbValue.MakeTuple(new[]
-=======
+        private readonly ITestOutputHelper _output;
+
+        public TestBasicUnit(ITestOutputHelper output)
+        {
+            _output = output;
+        }
+
+        [Fact]
+        public void PrimitiveTypesMakeGet()
+        {
+            var valueBool = true;
+            Assert.Equal(valueBool, YdbValue.MakeBool(valueBool).GetBool());
+
+            var valueInt8 = (sbyte)-1;
+            Assert.Equal(valueInt8, YdbValue.MakeInt8(valueInt8).GetInt8());
+
+            var valueUint8 = (byte)200;
+            Assert.Equal(valueUint8, YdbValue.MakeUint8(valueUint8).GetUint8());
+
+            var valueInt16 = (short)-200;
+            Assert.Equal(valueInt16, YdbValue.MakeInt16(valueInt16).GetInt16());
+
+            var valueUint16 = (ushort)40_000;
+            Assert.Equal(valueUint16, YdbValue.MakeUint16(valueUint16).GetUint16());
+
+            var valueInt32 = -40000;
+            Assert.Equal(valueInt32, YdbValue.MakeInt32(valueInt32).GetInt32());
+
+            var valueUint32 = 4_000_000_000;
+            Assert.Equal(valueUint32, YdbValue.MakeUint32(valueUint32).GetUint32());
+
+            var valueInt64 = -4_000_000_000;
+            Assert.Equal(valueInt64, YdbValue.MakeInt64(valueInt64).GetInt64());
+
+            var valueUint64 = 10_000_000_000ul;
+            Assert.Equal(valueUint64, YdbValue.MakeUint64(valueUint64).GetUint64());
+
+            var valueFloat = -1.7f;
+            Assert.Equal(valueFloat, YdbValue.MakeFloat(valueFloat).GetFloat());
+
+            var valueDouble = 123.45;
+            Assert.Equal(valueDouble, YdbValue.MakeDouble(valueDouble).GetDouble());
+
+            var valueDate = new DateTime(2021, 08, 21);
+            Assert.Equal(valueDate, YdbValue.MakeDate(valueDate).GetDate());
+
+            var valueDatetime = new DateTime(2021, 08, 21, 23, 30, 47);
+            Assert.Equal(valueDatetime, YdbValue.MakeDatetime(valueDatetime).GetDatetime());
+
+            var valueTimestamp = new DateTime(2021, 08, 21, 23, 30, 47, 581);
+            Assert.Equal(valueTimestamp, YdbValue.MakeTimestamp(valueTimestamp).GetTimestamp());
+
+            var valueInterval = -new TimeSpan(3, 7, 40, 27, 729);
+            Assert.Equal(valueInterval, YdbValue.MakeInterval(valueInterval).GetInterval());
+
+            var valueString = Encoding.ASCII.GetBytes("test str");
+            Assert.Equal(valueString, YdbValue.MakeString(valueString).GetString());
+
+            var valueUtf8 = "unicode str";
+            Assert.Equal(valueUtf8, YdbValue.MakeUtf8(valueUtf8).GetUtf8());
+
+            var valueYson = Encoding.ASCII.GetBytes("{type=\"yson\"}");
+            Assert.Equal(valueYson, YdbValue.MakeYson(valueYson).GetYson());
+
+            var valueJson = "{\"type\": \"json\"}";
+            Assert.Equal(valueJson, YdbValue.MakeJson(valueJson).GetJson());
+
+            var valueJsonDocument = "{\"type\": \"jsondoc\"}";
+            Assert.Equal(valueJsonDocument, YdbValue.MakeJsonDocument(valueJsonDocument).GetJsonDocument());
+        }
+
+        [Fact]
+        public void PrimitiveTypesExplicitCast()
+        {
+            var valueBool = true;
+            Assert.Equal(valueBool, (bool)(YdbValue)valueBool);
+
+            var valueInt8 = (sbyte)-1;
+            Assert.Equal(valueInt8, (sbyte)(YdbValue)valueInt8);
+
+            var valueUint8 = (byte)200;
+            Assert.Equal(valueUint8, (byte)(YdbValue)valueUint8);
+
+            var valueInt16 = (short)-200;
+            Assert.Equal(valueInt16, (short)(YdbValue)valueInt16);
+
+            var valueUint16 = (ushort)40_000;
+            Assert.Equal(valueUint16, (ushort)(YdbValue)valueUint16);
+
+            var valueInt32 = -40000;
+            Assert.Equal(valueInt32, (int)(YdbValue)valueInt32);
+
+            var valueUint32 = 4_000_000_000;
+            Assert.Equal(valueUint32, (uint)(YdbValue)valueUint32);
+
+            var valueInt64 = -4_000_000_000;
+            Assert.Equal(valueInt64, (long)(YdbValue)valueInt64);
+
+            var valueUint64 = 10_000_000_000ul;
+            Assert.Equal(valueUint64, (ulong)(YdbValue)valueUint64);
+
+            var valueFloat = -1.7f;
+            Assert.Equal(valueFloat, (float)(YdbValue)valueFloat);
+
+            var valueDouble = 123.45;
+            Assert.Equal(valueDouble, (double)(YdbValue)valueDouble);
+
+            var valueInterval = -new TimeSpan(3, 7, 40, 27, 729);
+            Assert.Equal(valueInterval, (TimeSpan)(YdbValue)valueInterval);
+        }
+
+        [Fact]
+        public void OptionalPrimitiveTypesMakeGet()
+        {
+            var valueBool = true;
+            Assert.Equal(valueBool, YdbValue.MakeOptionalBool(valueBool).GetOptionalBool());
+
+            var valueInt8 = (sbyte)-1;
+            Assert.Equal(valueInt8, YdbValue.MakeOptionalInt8(valueInt8).GetOptionalInt8());
+
+            var valueUint8 = (byte)200;
+            Assert.Equal(valueUint8, YdbValue.MakeOptionalUint8(valueUint8).GetOptionalUint8());
+
+            var valueInt16 = (short)-200;
+            Assert.Equal(valueInt16, YdbValue.MakeOptionalInt16(valueInt16).GetOptionalInt16());
+
+            var valueUint16 = (ushort)40_000;
+            Assert.Equal(valueUint16, YdbValue.MakeOptionalUint16(valueUint16).GetOptionalUint16());
+
+            var valueInt32 = -40000;
+            Assert.Equal(valueInt32, YdbValue.MakeOptionalInt32(valueInt32).GetOptionalInt32());
+
+            var valueUint32 = 4_000_000_000;
+            Assert.Equal(valueUint32, YdbValue.MakeOptionalUint32(valueUint32).GetOptionalUint32());
+
+            var valueInt64 = -4_000_000_000;
+            Assert.Equal(valueInt64, YdbValue.MakeOptionalInt64(valueInt64).GetOptionalInt64());
+
+            var valueUint64 = 10_000_000_000ul;
+            Assert.Equal(valueUint64, YdbValue.MakeOptionalUint64(valueUint64).GetOptionalUint64());
+
+            var valueFloat = -1.7f;
+            Assert.Equal(valueFloat, YdbValue.MakeOptionalFloat(valueFloat).GetOptionalFloat());
+
+            var valueDouble = 123.45;
+            Assert.Equal(valueDouble, YdbValue.MakeOptionalDouble(valueDouble).GetOptionalDouble());
+
+            var valueDate = new DateTime(2021, 08, 21);
+            Assert.Equal(valueDate, YdbValue.MakeOptionalDate(valueDate).GetOptionalDate());
+
+            var valueDatetime = new DateTime(2021, 08, 21, 23, 30, 47);
+            Assert.Equal(valueDatetime, YdbValue.MakeOptionalDatetime(valueDatetime).GetOptionalDatetime());
+
+            var valueTimestamp = new DateTime(2021, 08, 21, 23, 30, 47, 581);
+            Assert.Equal(valueTimestamp, YdbValue.MakeOptionalTimestamp(valueTimestamp).GetOptionalTimestamp());
+
+            var valueInterval = -new TimeSpan(3, 7, 40, 27, 729);
+            Assert.Equal(valueInterval, YdbValue.MakeOptionalInterval(valueInterval).GetOptionalInterval());
+
+            var valueString = Encoding.ASCII.GetBytes("test str");
+            Assert.Equal(valueString, YdbValue.MakeOptionalString(valueString).GetOptionalString());
+
+            var valueUtf8 = "unicode str";
+            Assert.Equal(valueUtf8, YdbValue.MakeOptionalUtf8(valueUtf8).GetOptionalUtf8());
+
+            var valueYson = Encoding.ASCII.GetBytes("{type=\"yson\"}");
+            Assert.Equal(valueYson, YdbValue.MakeOptionalYson(valueYson).GetOptionalYson());
+
+            var valueJson = "{\"type\": \"json\"}";
+            Assert.Equal(valueJson, YdbValue.MakeOptionalJson(valueJson).GetOptionalJson());
+
+            var valueJsonDocument = "{\"type\": \"jsondoc\"}";
+            Assert.Equal(valueJsonDocument, YdbValue.MakeOptionalJsonDocument(valueJsonDocument).GetOptionalJsonDocument());
+
+            Assert.Null(YdbValue.MakeOptionalBool(null).GetOptionalBool());
+            Assert.Null(YdbValue.MakeOptionalInt8(null).GetOptionalInt8());
+            Assert.Null(YdbValue.MakeOptionalUint8(null).GetOptionalUint8());
+            Assert.Null(YdbValue.MakeOptionalInt16(null).GetOptionalInt16());
+            Assert.Null(YdbValue.MakeOptionalUint16(null).GetOptionalUint16());
+            Assert.Null(YdbValue.MakeOptionalInt32(null).GetOptionalInt32());
+            Assert.Null(YdbValue.MakeOptionalUint32(null).GetOptionalUint32());
+            Assert.Null(YdbValue.MakeOptionalInt64(null).GetOptionalInt64());
+            Assert.Null(YdbValue.MakeOptionalUint64(null).GetOptionalUint64());
+            Assert.Null(YdbValue.MakeOptionalFloat(null).GetOptionalFloat());
+            Assert.Null(YdbValue.MakeOptionalDouble(null).GetOptionalDouble());
+            Assert.Null(YdbValue.MakeOptionalDate(null).GetOptionalDate());
+            Assert.Null(YdbValue.MakeOptionalDatetime(null).GetOptionalDatetime());
+            Assert.Null(YdbValue.MakeOptionalTimestamp(null).GetOptionalTimestamp());
+            Assert.Null(YdbValue.MakeOptionalInterval(null).GetOptionalInterval());
+            Assert.Null(YdbValue.MakeOptionalString(null).GetOptionalString());
+            Assert.Null(YdbValue.MakeOptionalUtf8(null).GetOptionalUtf8());
+            Assert.Null(YdbValue.MakeOptionalYson(null).GetOptionalYson());
+            Assert.Null(YdbValue.MakeOptionalJson(null).GetOptionalJson());
+            Assert.Null(YdbValue.MakeOptionalJsonDocument(null).GetOptionalJsonDocument());
+        }
+
         [Fact]
         public void OptionalPrimitiveCast()
         {
@@ -374,54 +315,52 @@
 
         [Fact]
         public void ListType()
->>>>>>> 3167e288
-        {
-            YdbValue.MakeEmptyList(YdbTypeId.Int32),
-            YdbValue.MakeList(new[] { YdbValue.MakeUtf8("one"), YdbValue.MakeUtf8("two") })
-        });
-
-        var elements = value.GetTuple();
-        Assert.Equal(2, elements.Count);
-
-        Assert.Equal(0, elements[0].GetList().Count);
-        Assert.Equal(new[] { "one", "two" }, elements[1].GetList().Select(v => (string)v!));
-    }
-
-    [Fact]
-    public void TupleType()
-    {
-        var value = YdbValue.MakeTuple(new[]
-        {
-            YdbValue.MakeTuple(new YdbValue[] { })
-        });
-
-        var elements = value.GetTuple();
-        Assert.Equal(1, elements.Count);
-
-        Assert.Equal(0, elements[0].GetTuple().Count);
-    }
-
-    [Fact]
-    public void StructType()
-    {
-        var value = YdbValue.MakeTuple(new[]
-        {
-            YdbValue.MakeStruct(new Dictionary<string, YdbValue>()),
-            YdbValue.MakeStruct(new Dictionary<string, YdbValue>
-            {
-                { "Member1", YdbValue.MakeInt64(10) },
-                { "Member2", YdbValue.MakeUtf8("ten") }
-            })
-        });
-
-        var elements = value.GetTuple();
-        Assert.Equal(2, elements.Count);
-
-        Assert.Equal(0, elements[0].GetStruct().Count);
-
-        var s = elements[1].GetStruct();
-        Assert.Equal(2, s.Count);
-        Assert.Equal(10, (long)s["Member1"]);
-        Assert.Equal("ten", (string)s["Member2"]!);
+        {
+            var value = YdbValue.MakeTuple(new YdbValue[] {
+                YdbValue.MakeEmptyList(YdbTypeId.Int32),
+                YdbValue.MakeList(new [] { YdbValue.MakeUtf8("one"), YdbValue.MakeUtf8("two") }),
+            });
+
+            var elements = value.GetTuple();
+            Assert.Equal(2, elements.Count);
+
+            Assert.Equal(0, elements[0].GetList().Count);
+            Assert.Equal(new[] { "one", "two" }, elements[1].GetList().Select(v => (string)v!));
+        }
+
+        [Fact]
+        public void TupleType()
+        {
+            var value = YdbValue.MakeTuple(new YdbValue[] {
+                YdbValue.MakeTuple(new YdbValue[] { }),
+            });
+
+            var elements = value.GetTuple();
+            Assert.Equal(1, elements.Count);
+
+            Assert.Equal(0, elements[0].GetTuple().Count);
+        }
+
+        [Fact]
+        public void StructType()
+        {
+            var value = YdbValue.MakeTuple(new YdbValue[] {
+                YdbValue.MakeStruct(new Dictionary<string, YdbValue>()),
+                YdbValue.MakeStruct(new Dictionary<string, YdbValue>() {
+                    { "Member1", YdbValue.MakeInt64(10) },
+                    { "Member2", YdbValue.MakeUtf8("ten") },
+                })
+            });
+
+            var elements = value.GetTuple();
+            Assert.Equal(2, elements.Count);
+
+            Assert.Equal(0, elements[0].GetStruct().Count);
+
+            var s = elements[1].GetStruct();
+            Assert.Equal(2, s.Count);
+            Assert.Equal(10, (long)s["Member1"]);
+            Assert.Equal("ten", (string)s["Member2"]!);
+        }
     }
 }