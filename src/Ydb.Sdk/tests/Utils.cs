using Microsoft.Extensions.DependencyInjection;
using Microsoft.Extensions.Logging;
using Ydb.Sdk.Services.Table;
using Ydb.Sdk.Value;

namespace Ydb.Sdk.Tests;

public static class Utils
{
    public static async Task<ExecuteDataQueryResponse> ExecuteDataQuery(TableClient tableClient, string query,
        Dictionary<string, YdbValue>? parameters = null)
    {
        var response = await tableClient.SessionExec(async session =>
            parameters != null
                ? await session.ExecuteDataQuery(
                    query: query,
                    txControl: TxControl.BeginSerializableRW().Commit(),
                    parameters: parameters
                )
                : await session.ExecuteDataQuery(
                    query: query,
                    txControl: TxControl.BeginSerializableRW().Commit()));

        response.Status.EnsureSuccess();
        return (ExecuteDataQueryResponse)response;
    }

    public static async Task<ExecuteSchemeQueryResponse> ExecuteSchemeQuery(
        TableClient tableClient, string query, bool ensureSuccess = true)
    {
        var response = await tableClient.SessionExec(
            async session =>
                await session.ExecuteSchemeQuery(query: query));

        if (ensureSuccess)
        {
            response.Status.EnsureSuccess();
        }

        return (ExecuteSchemeQueryResponse)response;
    }


    internal static ServiceProvider GetServiceProvider()
    {
        return new ServiceCollection()
            .AddLogging(configure => configure.AddConsole().SetMinimumLevel(LogLevel.Information))
            .BuildServiceProvider();
    }

    internal static ILoggerFactory? GetLoggerFactory()
    {
        var serviceProvider = GetServiceProvider();
        return serviceProvider.GetService<ILoggerFactory>();
    }

<<<<<<< HEAD

=======
>>>>>>> 5ccb9cda
    internal static async Task<ExecuteSchemeQueryResponse> CreateSimpleTable(
        TableClient tableClient, string tableName, string columnName = "key")
    {
        return await ExecuteSchemeQuery(
            tableClient,
            query: $"CREATE TABLE {tableName} ({columnName} Uint64, PRIMARY KEY ({columnName}))");
    }
<<<<<<< HEAD

    internal static async Task<ExecuteSchemeQueryResponse> DropTable(TableClient tableClient, string tableName)
    {
        return await ExecuteSchemeQuery(
            tableClient,
            query: $"DROP TABLE {tableName}");
    }
=======
>>>>>>> 5ccb9cda
}<|MERGE_RESOLUTION|>--- conflicted
+++ resolved
@@ -54,10 +54,6 @@
         return serviceProvider.GetService<ILoggerFactory>();
     }
 
-<<<<<<< HEAD
-
-=======
->>>>>>> 5ccb9cda
     internal static async Task<ExecuteSchemeQueryResponse> CreateSimpleTable(
         TableClient tableClient, string tableName, string columnName = "key")
     {
@@ -65,7 +61,6 @@
             tableClient,
             query: $"CREATE TABLE {tableName} ({columnName} Uint64, PRIMARY KEY ({columnName}))");
     }
-<<<<<<< HEAD
 
     internal static async Task<ExecuteSchemeQueryResponse> DropTable(TableClient tableClient, string tableName)
     {
@@ -73,6 +68,4 @@
             tableClient,
             query: $"DROP TABLE {tableName}");
     }
-=======
->>>>>>> 5ccb9cda
 }