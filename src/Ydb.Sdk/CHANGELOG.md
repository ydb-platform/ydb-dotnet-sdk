<<<<<<< HEAD
- Dev: Parameterized Decimal overflow check (precision/scale).
=======
- Feat ADO.NET: Deleted support for `DateTimeOffset` was a mistake.
- Feat ADO.NET: Added support for `Date32`, `Datetime64`, `Timestamp64` and `Interval64` types in YDB.
>>>>>>> ce6b36cb
- Feat: Implement `YdbRetryPolicy` with AWS-inspired Exponential Backoff and Jitter.
- Dev: LogLevel `Warning` -> `Debug` on DeleteSession has been `RpcException`.

## v0.22.0

- Added `YdbDbType` property to `YdbParameter`, allowing to explicitly specify YDB-specific data types for parameter mapping.
- ADO.NET: Now `YdbConnection.OpenAsync` and `YdbCommand.Execute*` throw `OperationCanceledException`,
  if the CancellationToken has already been cancelled before the method is called.
- Feat ADO.NET: decimal type with arbitrary precision/scale ([#498](https://github.com/ydb-platform/ydb-dotnet-sdk/issues/498)).
- Fixed bug: interval value parsing in microseconds and double instead of ticks ([#497](https://github.com/ydb-platform/ydb-dotnet-sdk/issues/497)).
- ADO.NET: Changed `IBulkUpsertImporter.AddRowAsync` signature: `object?[] row` → `params object[]`.

## v0.21.0

- ADO.NET: Added `MinPoolSize` setting to keep a minimum number of sessions ready in the PoolingSessionSource.
- ADO.NET: Added `SessionIdleTimeout` to remove idle sessions from the PoolingSessionSource automatically.
- ADO.NET: Made `PoolingSessionSource` faster and more reliable by using a lock-free LIFO stack.
- ADO.NET: Added `BeginBulkUpsertImport` for batch upsert operations with transaction checks.
- Optimization: On BadSession, do not invoke the `DeleteSession()` method.
- Canceling AttachStream after calling the `DeleteSession` method.
- Fixed bug: fixed issue where session was not deleted (`ClientTransportTimeout`).
- Fixed bug: Grpc.Core.StatusCode.Cancelled was mapped to server's Canceled status.
- ADO.NET: PoolingSessionSource 2.0 based on Npgsql pooling algorithm.
- Added new ADO.NET options:
  - `MinSessionPool`: The minimum connection pool size.
  - `SessionIdleTimeout`: The time (in seconds) to wait before closing idle session in the pool if the count of all sessions exceeds `MinSessionPool`.
- Fixed bug `Reader`: unhandled exception in `TryReadRequestBytes(long bytes)`.
- Handle `YdbException` on `DeleteSession`.
- Do not invoke `DeleteSession` if the session is not active.
- `YdbException`: Added cancellation token propagation support in `CommitAsync` and `RollbackAsync`.
- Deleted legacy exceptions: Driver.TransportException, StatusUnsuccessfulException and InitializationFailureException.
- Fixed bug: Unhandled exception System.Net.Http.HttpIOException has now been converted to YdbException ([grpc-dotnet issue](https://github.com/grpc/grpc-dotnet/issues/2638)).
- Added 'x-ydb-client-pid' header to any RPC calls.
- Added DisableServerBalancer option to ADO.NET session creation; default false.

## v0.20.1

- Fixed bug ADO.NET: `YdbSchema.SchemaObjects` and `Ydb.DescribeTable`methods are public for `EntityFrameworkCore.Ydb`.

## v0.20.0

- Fixed bug: SQL parser skips token after param. 
- ADO.NET: Added support for conversion from IN (?, ?, ?) to IN $list ([#447](https://github.com/ydb-platform/ydb-dotnet-sdk/issues/447)).

## v0.19.0

- ADO.NET: session is now deactivated when cancelled.
- Fixed bug ADO.NET: throws an `InvalidOperationException` if the connection is broken during the next invocation.
- Fixed bug `YdbCommand`: `Execute*` methods now propagate the cancellation token only for initializing YdbDataReader; the token is not passed to the server stream.
- `YdbCommand`: Improved cancellation token propagation in `Execute*` methods.
- `YdbConnection`: Added cancellation token propagation support in `OpenAsync`.
- `YdbDataReader`: Added cancellation token propagation support in `ReadAsync` and `NextResultAsync`.
- Added `CreateSessionTimeout` option to ADO.NET session creation; default is 5 seconds.

## v0.18.3

- Added `ConnectTimeout`: time to wait (in seconds) while trying to establish a connection.

## v0.18.2

- Fixed YdbException: propagate inner exception.

## v0.18.1

- Fixed bug: 'System.DateOnly' is not supported by YdbParameter ([#449](https://github.com/ydb-platform/ydb-dotnet-sdk/issues/449)).
- Fixed bug: Unhandled exception.
  System.Net.Http.HttpIOException ([#452](https://github.com/ydb-platform/ydb-dotnet-sdk/issues/451)).
- dev: LogLevel `Warning` -> `Debug` on AttachStream has been cancelled.

## v0.18.0

- Disable Discovery mode: skip discovery step and client balancing and use connection to start
  endpoint ([#420](https://github.com/ydb-platform/ydb-dotnet-sdk/issues/420)).

## v0.17.0

- Shutdown channels which are removed from the EndpointPool after discovery calls.
- Fixed bug: Received message exceeds the maximum configured message
  size ([#421](https://github.com/ydb-platform/ydb-dotnet-sdk/issues/421)).
- Added `MaxSendMessageSize` \ `MaxReceiveMessageSize` grpc message size settings.
- Added `EnableMultipleHttp2Connections` setting to grpc channel.
- `Connection.State` is set to `Broken` when the session is deactivated.

## v0.16.2

- Fixed bug in method GetSchema(): collection columns return Unspecified when decimal type about column.

## v0.16.1

- Added `x-ydb-sdk-build-info` header to any RPC call.

## v0.16.0

- **Breaking Change**: `Ydb.Sdk.Yc.Auth` version <= 0.1.0 is not compatible with newer versions.
- Added `IAuthClient` to fetch auth token.
- Added the `CachedCredentialsProvider` class, which streamlines token lifecycle management.
- **Breaking Change**: Deleted `AnonymousProvider`. Now users don't need to do anything for anonymous authentication.
  Migration guide:
  ```c#
  var config = new DriverConfig(...); // Using AnonymousProvider if Credentials property is null
  ```
- **Breaking Change**: Deleted `StaticCredentialsProvider`. Users are now recommended to use the `User` and `Password`
  properties in `DriverConfig` for configuring authentication. Migration guide:
  ```c#
  var config = new DriverConfig(...)
  {
      User = "your_username",
      Password = "your_password"
  };
  ```

## v0.15.4

- Added `KeepAlivePingTimeout`, with a default value of 10 seconds.
- Added `KeepAlivePingDelay`, with a default value of 10 seconds.

## v0.15.3

- Added SeqNo to `Ydb.Sdk.Services.Topic.Reader.Message`.

## v0.15.2

- Added SeqNo to `WriteResult`.
- Changed signature of the `TopicClient.DropTopic` method.

## v0.15.1

- Fixed Writer: possible creation of a session after `DisposeAsync()`, which this could happen when there are canceled
  tasks in `InFlightMessages`.
- Dev: `Writer.MoveNext()` changed exception on cancelToken from `WriterException` to `TaskCanceledException`.
- Dev: changed log level from `Warning` to `Information` in `(Reader / Writer).Initialize()` when it is disposed.

## v0.15.0

- Dev: added `ValueTask<string?> GetAuthInfoAsync()` in ICredentialProvider.
- Feat: `Writer.DisposeAsync()` waits for all in-flight messages to complete.
- Feat: `Reader.DisposeAsync()` waits for all pending commits to be completed.
- **Breaking Change**: `IReader` now implements `IAsyncDisposable` instead of `IDisposable`.  
  This change requires updates to code that disposes `IReader` instances. Use `await using` instead of `using`.
- **Breaking Change**: `IWriter` now implements `IAsyncDisposable` instead of `IDisposable`.  
  This change requires updates to code that disposes `IWriter` instances. Use `await using` instead of `using`.
- Topic `Reader` & `Writer`: update auth token in bidirectional stream.

## v0.14.1

- Fixed bug: public key presented not for certificate signature.
- Fixed: YdbDataReader does not throw YdbException when CloseAsync is called for UPDATE/INSERT statements with no
  result.

## v0.14.0

- Reader client for YDB topics
- Fixed: send PartitionIds in InitRequest.
- Do a committed offset on StopPartitionSessionRequest event anyway.
- Added log info on StopPartitionSessionRequest event.
- PartitioningSettings were changed to change the PartitionCountLimit to MaxActivePartitions.
- Dev: updated System.IdentityModel.Tokens.Jwt from version 0.7.0 to version 8.5.0.
- PartitionSession.Stop uses committedOffset to complete commit tasks.
- Changed batch type: IReadOnlyCollection<Message<TValue>> -> IReadOnlyList<Message<TValue>>.
- Invoking TryReadRequestBytes before deserializing message.
- Updated Ydb.Protos 1.0.6 -> 1.1.1: Updated version of the Grpc.Net.Client library to 2.67.0 and proto messages.
- Fixed: YdbDataReader.GetDataTypeName for optional values.
- Added support for "Columns" collectionName in YdbConnection.GetSchema(Async).

## v0.12.0

- GetUint64(int ordinal) returns a ulong for Uint8, Uint16, Uint32, Uint64 YDB types.
- GetInt64(int ordinal) returns a int for Int8, Int16, Int32, Int64, Uint8, Uint16, Uint32 YDB types.
- GetUint32(int ordinal) returns a uint for Uint8, Uint16, Uint32 YDB types.
- GetInt32(int ordinal) returns a int for Int8, Int16, Int32, Uint8, Uint16 YDB types.
- GetUint16(int ordinal) returns a ushort for Uint8, Uint16 YDB types.
- GetInt16(int ordinal) returns a short for Int8, Int16, Uint8 YDB types.
- GetDouble(int ordinal) returns a double for Float and Double YDB types.
- Throw InvalidCastException on string.Empty in `GetChar(int ordinal)`.
- Changed Ydb.Sdk.Value.InvalidTypeException to InvalidCastException in YdbValueParser.
- Changed InvalidCastException to InvalidOperationException in YdbParameter.
- Added specification tests: YdbCommandTests and YdbParameterTests.
- YdbConnection.Database returns string.Empty if ConnectionStringBuilder is null.
- Propagated cancellationToken in Execute[.*]Async methods.
- When YdbCommand has an open data reader, it throws InvalidOperationException on the setters: CommandText,
  DbConnection.
- Added checkers to YdbCommand.Prepare().
- CommandText getter doesn't throw an exception if the CommandText property has not been initialized.

## v0.11.0

- Fix bug: GetValue(int ordinal) return DBNull.Value if fetched NULL value.
- Fix: NextResult() moves to the next result and skip the first ResultSet.
- Added specification DbDataReaderTests.
- If dataOffset is larger than the length of data, GetChars and GetBytes methods will return 0.
- If YdbDataReader is closed: `throw new InvalidOperationException("The reader is closed")`.
- InvalidOperationException on ConnectionString property has not been initialized.
- One YdbTransaction per YdbConnection. Otherwise, throw an exception: InvalidOperationException("A transaction is
  already in progress; nested/concurrent transactions aren't supported.").
- ConnectionString returns an empty.String when it is not set.
- When a YdbDataReader is closed, if stream is not empty, a YdbTransaction fails if it is not null. A session also fails
  due to a possible error SessionBusy race condition with the server.
- Fixed bug: Fetch txId from the last result set.
- YdbTransaction CheckDisposed() (invoke rollback if transaction hasn't been committed).
- Dev: Added specification tests for YdbTransaction.

## v0.10.0

- Fixed bug in Topic Writer: race condition when session fails, then write operation starts on previous session and new
  session is created. Messages may be lost.
- Supported in ADO.NET GetSchema(Async). CollectionNames:
    * Tables
    * TablesWithCollections
    * DataSourceInformation
    * MetaDataCollections
    * Restrictions
- Rename field _onStatus -> _onNotSuccessStatus in YdbDataReader
- If session is not active, do not invoke DeleteNotActiveSession(session)
- AttachStream: connect stream using NodeId
- PoolManager: change pool properties on field
- Delete *Settings.DefaultInstance because it's a singleton object that's changed by tasks when NodeId is set
- DbConnection.Session.OnStatus(status) in YdbTransaction

## v0.9.4

- Do not pessimize the node on Grpc.Core.StatusCode.Cancelled and Grpc.Core.StatusCode.DeadlineExceeded.
- Dispose of WriterSession using dispose CancellationToken.
- BidirectionalStream is internal class.
- Move Metadata class to Ydb.Sdk.Services.Topic.
- Fixed memory leak CancellationTokenRegistration.
- Cancel writing tasks after disposing of Writer.

## v0.9.3

- Fixed bug in Topic Writer: worker is stopped by disposeCts
- Fixed bug in sql parser ADO.NET: deduplication declare param in YQL query
- Deleted property BufferOverflowRetryTimeoutMs

## v0.9.2

- Fixed bug: delete deadline grpc timeout on AttachStream

## v0.9.1

- Update log level on AttachStream

## v0.9.0

- Writer client for YDB topics
- Fixed bug: delete default timeout grpc.deadline

## v0.9.0-rc1

- Topic Writer updated release candidate:
    * Do not send messages that have a timeout by cancelToken.
    * If your value serializer throws an exception, this will be wrapped in a WriterException with unspecified status.
    * Added BufferOverflowRetryTimeoutMs to the next try write.
    * Rename _disposeTokenSource -> _disposeCts.
    * Optimize write worker: if (_toSendBuffer.IsEmpty) continue.
    * On RPC errors create DummyWriterSession.
    * Message has been skipped because its sequence number is less than or equal to the last processed server's SeqNo.
    * Calculate the next sequence number from the calculated previous messages.

## v0.9.0-rc0

- Topic Writer release candidate:
    * Updated CAS semantics for enqueuing in the buffer.
    * Processed buffer overflow on WriteAsync.
    * Setting NotStartedWriterSession with a fail reason on RPC and more errors.
    * New initialization strategy for WriterSession (background task).
    * Supported cancellation token for sending tasks.
    * Fixed setting the SeqNo field in the message (in-flight buffer already has a seqNo) and added a check on canceled
      TCS.
    * Using BitConverter for Serializer / Deserializer.
- Fixed: grpc requests go via proxy on Grpc.NET.Client >= 2.44

## v0.8.0

- Fixed bug on commit with fail, no set failed flag for rollback invocation
- Supported UUID (Guid)

## v0.7.3

- Fixed YdbDataReader: extract Json / Yson types

## v0.7.2

- Fixed YdbDataReader: `GetValue()` returns `DbNull.Value` if field is null
- YdbOperationInProgressException extends YdbException

## v0.7.1

- If an error happened in the transaction, allow one empty rollback

## v0.7.0

- Parsed @param then prepared for use with $ prefix (@p -> $p)
- Fully integrated with Dapper

## v0.6.3

- Fixed bug: parameter type mismatch, when setting optional with null

## v0.6.2

- Fixed bug: adding correct placeholders to all logging calls with parameters

## v0.6.1

- Check status of the transport or server for an invalidated session
- Fixed NPE in DescribeTable

## v0.6.0

- ADO.NET over query-service
- Add EndpointPool
- Add SessionPool 2.0

## v0.4.0

- Fix bug: rounding down when inserting a Timestamp YDB type
- ChannelCache has been implemented using ChannelPool and EndpointPool

## v0.3.2

- Make KeepAlive method public for TableClient

## v0.3.1

- Fix error: Access denied without user token

## v0.3.0

- Add rollback transaction API

## v0.2.2

- Passed logger to TxControl.ToProto

## v0.2.1

- Retry discovery on driver initialize

## v0.2.0

- Added MakeTablePath, CopyTable, CopyTables, DescribeTable methods for TableClient
- Add logging for transactions

## v0.1.5

- Fix timeout error on create session
- Fix transport error on delete session

## v0.1.4

- Add exception throwing when results truncated
- lint: add line feed at file end

## v0.1.3

- Add static auth

## v0.1.1

- Add static code analysis
- Add CodeQL analysis
- Add linter
- Apply uniform code style and fix all warnings

## v0.1.0

- Add support of decimal type

## v0.0.9

- Remove support for .NET Core 3.1
- Add support for .NET 7.0
-

## v0.0.8

- Fixed version number

## v0.0.6

- Add methods for castion to c# nullable to YQL Optional
- Add explicit cast operator for some types
- Tests refactoring
- Add Bool type support<|MERGE_RESOLUTION|>--- conflicted
+++ resolved
@@ -1,9 +1,6 @@
-<<<<<<< HEAD
-- Dev: Parameterized Decimal overflow check (precision/scale).
-=======
+- Feat ADO.NET: Parameterized Decimal overflow check (precision/scale).
 - Feat ADO.NET: Deleted support for `DateTimeOffset` was a mistake.
 - Feat ADO.NET: Added support for `Date32`, `Datetime64`, `Timestamp64` and `Interval64` types in YDB.
->>>>>>> ce6b36cb
 - Feat: Implement `YdbRetryPolicy` with AWS-inspired Exponential Backoff and Jitter.
 - Dev: LogLevel `Warning` -> `Debug` on DeleteSession has been `RpcException`.
 
