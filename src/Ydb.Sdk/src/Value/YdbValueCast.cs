﻿using System.Diagnostics.CodeAnalysis;

namespace Ydb.Sdk.Value;

public partial class YdbValue
{
    public static explicit operator bool(YdbValue value)
    {
<<<<<<< HEAD
        return (bool)GetObject(value, typeof(bool));
    }
=======
        public static explicit operator bool(YdbValue value)
        {
            return (bool)GetObject(value, typeof(bool));
        }

        public static explicit operator bool?(YdbValue value)
        {
            return (bool?)GetOptionalObject(value, typeof(bool));
        }

        public static explicit operator sbyte(YdbValue value)
        {
            return (sbyte)GetObject(value, typeof(sbyte));
        }
>>>>>>> 3167e288

    public static explicit operator bool?(YdbValue value)
    {
        return (bool?)GetOptionalObject(value, typeof(bool));
    }

    public static explicit operator sbyte(YdbValue value)
    {
        return (sbyte)GetObject(value, typeof(sbyte));
    }

    public static explicit operator sbyte?(YdbValue value)
    {
        return (sbyte?)GetOptionalObject(value, typeof(sbyte));
    }

    public static explicit operator byte(YdbValue value)
    {
        return (byte)GetObject(value, typeof(byte));
    }

    public static explicit operator byte?(YdbValue value)
    {
        return (byte?)GetOptionalObject(value, typeof(byte));
    }

    public static explicit operator short(YdbValue value)
    {
        return (short)GetObject(value, typeof(short));
    }

    public static explicit operator short?(YdbValue value)
    {
        return (short?)GetOptionalObject(value, typeof(short));
    }

    public static explicit operator ushort(YdbValue value)
    {
        return (ushort)GetObject(value, typeof(ushort));
    }

    public static explicit operator ushort?(YdbValue value)
    {
        return (ushort?)GetOptionalObject(value, typeof(ushort));
    }

    public static explicit operator int(YdbValue value)
    {
        return (int)GetObject(value, typeof(int));
    }

    public static explicit operator int?(YdbValue value)
    {
        return (int?)GetOptionalObject(value, typeof(int));
    }

    public static explicit operator uint(YdbValue value)
    {
        return (uint)GetObject(value, typeof(uint));
    }

    public static explicit operator uint?(YdbValue value)
    {
        return (uint?)GetOptionalObject(value, typeof(uint));
    }

    public static explicit operator long(YdbValue value)
    {
        return (long)GetObject(value, typeof(long));
    }

    public static explicit operator long?(YdbValue value)
    {
        return (long?)GetOptionalObject(value, typeof(long));
    }

    public static explicit operator ulong(YdbValue value)
    {
        return (ulong)GetObject(value, typeof(ulong));
    }

    public static explicit operator ulong?(YdbValue value)
    {
        return (ulong?)GetOptionalObject(value, typeof(ulong));
    }

    public static explicit operator float(YdbValue value)
    {
        return (float)GetObject(value, typeof(float));
    }

    public static explicit operator float?(YdbValue value)
    {
        return (float?)GetOptionalObject(value, typeof(float));
    }

    public static explicit operator double(YdbValue value)
    {
        return (double)GetObject(value, typeof(double));
    }

    public static explicit operator double?(YdbValue value)
    {
        return (double?)GetOptionalObject(value, typeof(double));
    }

    public static explicit operator DateTime(YdbValue value)
    {
        return (DateTime)GetObject(value, typeof(DateTime));
    }

    public static explicit operator DateTime?(YdbValue value)
    {
        return (DateTime?)GetOptionalObject(value, typeof(DateTime));
    }

    public static explicit operator TimeSpan(YdbValue value)
    {
        return (TimeSpan)GetObject(value, typeof(TimeSpan));
    }

    public static explicit operator TimeSpan?(YdbValue value)
    {
        return (TimeSpan?)GetOptionalObject(value, typeof(TimeSpan));
    }

<<<<<<< HEAD
    public static explicit operator string?(YdbValue value)
    {
        return (string?)GetOptionalObject(value, typeof(string));
    }
=======
        public static explicit operator decimal(YdbValue value)
        {
            return (decimal)GetObject(value, typeof(decimal));
        }

        public static explicit operator decimal?(YdbValue value)
        {
            return (decimal?)GetOptionalObject(value, typeof(decimal));
        }

        private static object GetObject(YdbValue value, System.Type targetType)
        {
            return GetObjectInternal(value.TypeId, value, targetType);
        }
>>>>>>> 3167e288

    public static explicit operator byte[]?(YdbValue value)
    {
        return (byte[]?)GetOptionalObject(value, typeof(byte[]));
    }

<<<<<<< HEAD
    private static object GetObject(YdbValue value, System.Type targetType)
    {
        return GetObjectInternal(value.TypeId, value, targetType);
    }
=======
        [return: NotNullIfNotNull("value")]
        private static object? GetObjectInternal(YdbTypeId typeId, YdbValue? value, System.Type targetType)
        {
            switch (typeId)
            {
                case YdbTypeId.Bool: return value?.GetBool();
                case YdbTypeId.Int8: return value?.GetInt8();
                case YdbTypeId.Uint8: return value?.GetUint8();
                case YdbTypeId.Int16: return value?.GetInt16();
                case YdbTypeId.Uint16: return value?.GetUint16();
                case YdbTypeId.Int32: return value?.GetInt32();
                case YdbTypeId.Uint32: return value?.GetUint32();
                case YdbTypeId.Int64: return value?.GetInt64();
                case YdbTypeId.Uint64: return value?.GetUint64();
                case YdbTypeId.Float: return value?.GetFloat();
                case YdbTypeId.Double: return value?.GetDouble();
                case YdbTypeId.Date: return value?.GetDate();
                case YdbTypeId.Datetime: return value?.GetDatetime();
                case YdbTypeId.Timestamp: return value?.GetTimestamp();
                case YdbTypeId.Interval: return value?.GetInterval();
                case YdbTypeId.String: return value?.GetString();
                case YdbTypeId.Utf8: return value?.GetUtf8();
                case YdbTypeId.Yson: return value?.GetYson();
                case YdbTypeId.Json: return value?.GetJson();
                case YdbTypeId.JsonDocument: return value?.GetJsonDocument();
                case YdbTypeId.DecimalType: return value?.GetDecimal();
                default:
                    throw new InvalidCastException($"Cannot cast YDB type {typeId} to {targetType.Name}.");

            }
        }
>>>>>>> 3167e288

    private static object? GetOptionalObject(YdbValue value, System.Type targetType)
    {
        return value.TypeId == YdbTypeId.OptionalType
            ? GetObjectInternal(GetYdbTypeId(value._protoType.OptionalType.Item), value.GetOptional(), targetType)
            : GetObject(value, targetType);
    }

    [return: NotNullIfNotNull("value")]
    private static object? GetObjectInternal(YdbTypeId typeId, YdbValue? value, System.Type targetType)
    {
        switch (typeId)
        {
            case YdbTypeId.Bool: return value?.GetBool();
            case YdbTypeId.Int8: return value?.GetInt8();
            case YdbTypeId.Uint8: return value?.GetUint8();
            case YdbTypeId.Int16: return value?.GetInt16();
            case YdbTypeId.Uint16: return value?.GetUint16();
            case YdbTypeId.Int32: return value?.GetInt32();
            case YdbTypeId.Uint32: return value?.GetUint32();
            case YdbTypeId.Int64: return value?.GetInt64();
            case YdbTypeId.Uint64: return value?.GetUint64();
            case YdbTypeId.Float: return value?.GetFloat();
            case YdbTypeId.Double: return value?.GetDouble();
            case YdbTypeId.Date: return value?.GetDate();
            case YdbTypeId.Datetime: return value?.GetDatetime();
            case YdbTypeId.Timestamp: return value?.GetTimestamp();
            case YdbTypeId.Interval: return value?.GetInterval();
            case YdbTypeId.String: return value?.GetString();
            case YdbTypeId.Utf8: return value?.GetUtf8();
            case YdbTypeId.Yson: return value?.GetYson();
            case YdbTypeId.Json: return value?.GetJson();
            case YdbTypeId.JsonDocument: return value?.GetJsonDocument();
            default:
                throw new InvalidCastException($"Cannot cast YDB type {typeId} to {targetType.Name}.");
        }
    }

    public static explicit operator YdbValue(bool value)
    {
        return MakeBool(value);
    }

    public static explicit operator YdbValue(bool? value)
    {
        return MakeOptionalBool(value);
    }

    public static explicit operator YdbValue(sbyte value)
    {
        return MakeInt8(value);
    }

    public static explicit operator YdbValue(sbyte? value)
    {
        return MakeOptionalInt8(value);
    }

    public static explicit operator YdbValue(byte value)
    {
        return MakeUint8(value);
    }

    public static explicit operator YdbValue(byte? value)
    {
        return MakeOptionalUint8(value);
    }

    public static explicit operator YdbValue(short value)
    {
        return MakeInt16(value);
    }

    public static explicit operator YdbValue(short? value)
    {
        return MakeOptionalInt16(value);
    }

    public static explicit operator YdbValue(ushort value)
    {
        return MakeUint16(value);
    }

    public static explicit operator YdbValue(ushort? value)
    {
        return MakeOptionalUint16(value);
    }

    public static explicit operator YdbValue(int value)
    {
        return MakeInt32(value);
    }

    public static explicit operator YdbValue(int? value)
    {
        return MakeOptionalInt32(value);
    }

    public static explicit operator YdbValue(uint value)
    {
        return MakeUint32(value);
    }

    public static explicit operator YdbValue(uint? value)
    {
        return MakeOptionalUint32(value);
    }

    public static explicit operator YdbValue(long value)
    {
        return MakeInt64(value);
    }

    public static explicit operator YdbValue(long? value)
    {
        return MakeOptionalInt64(value);
    }

    public static explicit operator YdbValue(ulong value)
    {
        return MakeUint64(value);
    }

    public static explicit operator YdbValue(ulong? value)
    {
        return MakeOptionalUint64(value);
    }

    public static explicit operator YdbValue(float value)
    {
        return MakeFloat(value);
    }

    public static explicit operator YdbValue(float? value)
    {
        return MakeOptionalFloat(value);
    }

    public static explicit operator YdbValue(double value)
    {
        return MakeDouble(value);
    }

<<<<<<< HEAD
    public static explicit operator YdbValue(double? value)
    {
        return MakeOptionalDouble(value);
    }

    public static explicit operator YdbValue(TimeSpan value)
    {
        return MakeInterval(value);
    }

    public static explicit operator YdbValue(TimeSpan? value)
    {
        return MakeOptionalInterval(value);
=======
        public static explicit operator YdbValue(TimeSpan? value)
        {
            return MakeOptionalInterval(value);
        }

        public static explicit operator YdbValue(decimal value)
        {
            return MakeDecimal(value);
        }

        public static explicit operator YdbValue(decimal? value)
        {
            return MakeOptionalDecimal(value);
        }
>>>>>>> 3167e288
    }
}<|MERGE_RESOLUTION|>--- conflicted
+++ resolved
@@ -1,15 +1,9 @@
 ﻿using System.Diagnostics.CodeAnalysis;
 
-namespace Ydb.Sdk.Value;
-
-public partial class YdbValue
+namespace Ydb.Sdk.Value
 {
-    public static explicit operator bool(YdbValue value)
+    public partial class YdbValue
     {
-<<<<<<< HEAD
-        return (bool)GetObject(value, typeof(bool));
-    }
-=======
         public static explicit operator bool(YdbValue value)
         {
             return (bool)GetObject(value, typeof(bool));
@@ -24,139 +18,132 @@
         {
             return (sbyte)GetObject(value, typeof(sbyte));
         }
->>>>>>> 3167e288
-
-    public static explicit operator bool?(YdbValue value)
-    {
-        return (bool?)GetOptionalObject(value, typeof(bool));
-    }
-
-    public static explicit operator sbyte(YdbValue value)
-    {
-        return (sbyte)GetObject(value, typeof(sbyte));
-    }
-
-    public static explicit operator sbyte?(YdbValue value)
-    {
-        return (sbyte?)GetOptionalObject(value, typeof(sbyte));
-    }
-
-    public static explicit operator byte(YdbValue value)
-    {
-        return (byte)GetObject(value, typeof(byte));
-    }
-
-    public static explicit operator byte?(YdbValue value)
-    {
-        return (byte?)GetOptionalObject(value, typeof(byte));
-    }
-
-    public static explicit operator short(YdbValue value)
-    {
-        return (short)GetObject(value, typeof(short));
-    }
-
-    public static explicit operator short?(YdbValue value)
-    {
-        return (short?)GetOptionalObject(value, typeof(short));
-    }
-
-    public static explicit operator ushort(YdbValue value)
-    {
-        return (ushort)GetObject(value, typeof(ushort));
-    }
-
-    public static explicit operator ushort?(YdbValue value)
-    {
-        return (ushort?)GetOptionalObject(value, typeof(ushort));
-    }
-
-    public static explicit operator int(YdbValue value)
-    {
-        return (int)GetObject(value, typeof(int));
-    }
-
-    public static explicit operator int?(YdbValue value)
-    {
-        return (int?)GetOptionalObject(value, typeof(int));
-    }
-
-    public static explicit operator uint(YdbValue value)
-    {
-        return (uint)GetObject(value, typeof(uint));
-    }
-
-    public static explicit operator uint?(YdbValue value)
-    {
-        return (uint?)GetOptionalObject(value, typeof(uint));
-    }
-
-    public static explicit operator long(YdbValue value)
-    {
-        return (long)GetObject(value, typeof(long));
-    }
-
-    public static explicit operator long?(YdbValue value)
-    {
-        return (long?)GetOptionalObject(value, typeof(long));
-    }
-
-    public static explicit operator ulong(YdbValue value)
-    {
-        return (ulong)GetObject(value, typeof(ulong));
-    }
-
-    public static explicit operator ulong?(YdbValue value)
-    {
-        return (ulong?)GetOptionalObject(value, typeof(ulong));
-    }
-
-    public static explicit operator float(YdbValue value)
-    {
-        return (float)GetObject(value, typeof(float));
-    }
-
-    public static explicit operator float?(YdbValue value)
-    {
-        return (float?)GetOptionalObject(value, typeof(float));
-    }
-
-    public static explicit operator double(YdbValue value)
-    {
-        return (double)GetObject(value, typeof(double));
-    }
-
-    public static explicit operator double?(YdbValue value)
-    {
-        return (double?)GetOptionalObject(value, typeof(double));
-    }
-
-    public static explicit operator DateTime(YdbValue value)
-    {
-        return (DateTime)GetObject(value, typeof(DateTime));
-    }
-
-    public static explicit operator DateTime?(YdbValue value)
-    {
-        return (DateTime?)GetOptionalObject(value, typeof(DateTime));
-    }
-
-    public static explicit operator TimeSpan(YdbValue value)
-    {
-        return (TimeSpan)GetObject(value, typeof(TimeSpan));
-    }
-
-    public static explicit operator TimeSpan?(YdbValue value)
-    {
-        return (TimeSpan?)GetOptionalObject(value, typeof(TimeSpan));
-    }
-
-<<<<<<< HEAD
-    public static explicit operator string?(YdbValue value)
-    {
-        return (string?)GetOptionalObject(value, typeof(string));
-    }
-=======
+
+        public static explicit operator sbyte?(YdbValue value)
+        {
+            return (sbyte?)GetOptionalObject(value, typeof(sbyte));
+        }
+
+        public static explicit operator byte(YdbValue value)
+        {
+            return (byte)GetObject(value, typeof(byte));
+        }
+
+        public static explicit operator byte?(YdbValue value)
+        {
+            return (byte?)GetOptionalObject(value, typeof(byte));
+        }
+
+        public static explicit operator short(YdbValue value)
+        {
+            return (short)GetObject(value, typeof(short));
+        }
+
+        public static explicit operator short?(YdbValue value)
+        {
+            return (short?)GetOptionalObject(value, typeof(short));
+        }
+
+        public static explicit operator ushort(YdbValue value)
+        {
+            return (ushort)GetObject(value, typeof(ushort));
+        }
+
+        public static explicit operator ushort?(YdbValue value)
+        {
+            return (ushort?)GetOptionalObject(value, typeof(ushort));
+        }
+
+        public static explicit operator int(YdbValue value)
+        {
+            return (int)GetObject(value, typeof(int));
+        }
+
+        public static explicit operator int?(YdbValue value)
+        {
+            return (int?)GetOptionalObject(value, typeof(int));
+        }
+
+        public static explicit operator uint(YdbValue value)
+        {
+            return (uint)GetObject(value, typeof(uint));
+        }
+
+        public static explicit operator uint?(YdbValue value)
+        {
+            return (uint?)GetOptionalObject(value, typeof(uint));
+        }
+
+        public static explicit operator long(YdbValue value)
+        {
+            return (long)GetObject(value, typeof(long));
+        }
+
+        public static explicit operator long?(YdbValue value)
+        {
+            return (long?)GetOptionalObject(value, typeof(long));
+        }
+
+        public static explicit operator ulong(YdbValue value)
+        {
+            return (ulong)GetObject(value, typeof(ulong));
+        }
+
+        public static explicit operator ulong?(YdbValue value)
+        {
+            return (ulong?)GetOptionalObject(value, typeof(ulong));
+        }
+
+        public static explicit operator float(YdbValue value)
+        {
+            return (float)GetObject(value, typeof(float));
+        }
+
+        public static explicit operator float?(YdbValue value)
+        {
+            return (float?)GetOptionalObject(value, typeof(float));
+        }
+
+        public static explicit operator double(YdbValue value)
+        {
+            return (double)GetObject(value, typeof(double));
+        }
+
+        public static explicit operator double?(YdbValue value)
+        {
+            return (double?)GetOptionalObject(value, typeof(double));
+        }
+
+        public static explicit operator DateTime(YdbValue value)
+        {
+            return (DateTime)GetObject(value, typeof(DateTime));
+        }
+
+        public static explicit operator DateTime?(YdbValue value)
+        {
+            return (DateTime?)GetOptionalObject(value, typeof(DateTime));
+        }
+
+        public static explicit operator TimeSpan(YdbValue value)
+        {
+            return (TimeSpan)GetObject(value, typeof(TimeSpan));
+        }
+
+        public static explicit operator TimeSpan?(YdbValue value)
+        {
+            return (TimeSpan?)GetOptionalObject(value, typeof(TimeSpan));
+        }
+
+        public static explicit operator string?(YdbValue value)
+        {
+            return (string?)GetOptionalObject(value, typeof(string));
+        }
+
+        public static explicit operator byte[]?(YdbValue value)
+        {
+            return (byte[]?)GetOptionalObject(value, typeof(byte[]));
+        }
+
         public static explicit operator decimal(YdbValue value)
         {
             return (decimal)GetObject(value, typeof(decimal));
@@ -171,19 +158,14 @@
         {
             return GetObjectInternal(value.TypeId, value, targetType);
         }
->>>>>>> 3167e288
-
-    public static explicit operator byte[]?(YdbValue value)
-    {
-        return (byte[]?)GetOptionalObject(value, typeof(byte[]));
-    }
-
-<<<<<<< HEAD
-    private static object GetObject(YdbValue value, System.Type targetType)
-    {
-        return GetObjectInternal(value.TypeId, value, targetType);
-    }
-=======
+
+        private static object? GetOptionalObject(YdbValue value, System.Type targetType)
+        {
+            return value.TypeId == YdbTypeId.OptionalType
+                ? GetObjectInternal(GetYdbTypeId(value._protoType.OptionalType.Item), value.GetOptional(), targetType)
+                : GetObject(value, targetType);
+        }
+
         [return: NotNullIfNotNull("value")]
         private static object? GetObjectInternal(YdbTypeId typeId, YdbValue? value, System.Type targetType)
         {
@@ -215,165 +197,122 @@
 
             }
         }
->>>>>>> 3167e288
-
-    private static object? GetOptionalObject(YdbValue value, System.Type targetType)
-    {
-        return value.TypeId == YdbTypeId.OptionalType
-            ? GetObjectInternal(GetYdbTypeId(value._protoType.OptionalType.Item), value.GetOptional(), targetType)
-            : GetObject(value, targetType);
-    }
-
-    [return: NotNullIfNotNull("value")]
-    private static object? GetObjectInternal(YdbTypeId typeId, YdbValue? value, System.Type targetType)
-    {
-        switch (typeId)
-        {
-            case YdbTypeId.Bool: return value?.GetBool();
-            case YdbTypeId.Int8: return value?.GetInt8();
-            case YdbTypeId.Uint8: return value?.GetUint8();
-            case YdbTypeId.Int16: return value?.GetInt16();
-            case YdbTypeId.Uint16: return value?.GetUint16();
-            case YdbTypeId.Int32: return value?.GetInt32();
-            case YdbTypeId.Uint32: return value?.GetUint32();
-            case YdbTypeId.Int64: return value?.GetInt64();
-            case YdbTypeId.Uint64: return value?.GetUint64();
-            case YdbTypeId.Float: return value?.GetFloat();
-            case YdbTypeId.Double: return value?.GetDouble();
-            case YdbTypeId.Date: return value?.GetDate();
-            case YdbTypeId.Datetime: return value?.GetDatetime();
-            case YdbTypeId.Timestamp: return value?.GetTimestamp();
-            case YdbTypeId.Interval: return value?.GetInterval();
-            case YdbTypeId.String: return value?.GetString();
-            case YdbTypeId.Utf8: return value?.GetUtf8();
-            case YdbTypeId.Yson: return value?.GetYson();
-            case YdbTypeId.Json: return value?.GetJson();
-            case YdbTypeId.JsonDocument: return value?.GetJsonDocument();
-            default:
-                throw new InvalidCastException($"Cannot cast YDB type {typeId} to {targetType.Name}.");
-        }
-    }
-
-    public static explicit operator YdbValue(bool value)
-    {
-        return MakeBool(value);
-    }
-
-    public static explicit operator YdbValue(bool? value)
-    {
-        return MakeOptionalBool(value);
-    }
-
-    public static explicit operator YdbValue(sbyte value)
-    {
-        return MakeInt8(value);
-    }
-
-    public static explicit operator YdbValue(sbyte? value)
-    {
-        return MakeOptionalInt8(value);
-    }
-
-    public static explicit operator YdbValue(byte value)
-    {
-        return MakeUint8(value);
-    }
-
-    public static explicit operator YdbValue(byte? value)
-    {
-        return MakeOptionalUint8(value);
-    }
-
-    public static explicit operator YdbValue(short value)
-    {
-        return MakeInt16(value);
-    }
-
-    public static explicit operator YdbValue(short? value)
-    {
-        return MakeOptionalInt16(value);
-    }
-
-    public static explicit operator YdbValue(ushort value)
-    {
-        return MakeUint16(value);
-    }
-
-    public static explicit operator YdbValue(ushort? value)
-    {
-        return MakeOptionalUint16(value);
-    }
-
-    public static explicit operator YdbValue(int value)
-    {
-        return MakeInt32(value);
-    }
-
-    public static explicit operator YdbValue(int? value)
-    {
-        return MakeOptionalInt32(value);
-    }
-
-    public static explicit operator YdbValue(uint value)
-    {
-        return MakeUint32(value);
-    }
-
-    public static explicit operator YdbValue(uint? value)
-    {
-        return MakeOptionalUint32(value);
-    }
-
-    public static explicit operator YdbValue(long value)
-    {
-        return MakeInt64(value);
-    }
-
-    public static explicit operator YdbValue(long? value)
-    {
-        return MakeOptionalInt64(value);
-    }
-
-    public static explicit operator YdbValue(ulong value)
-    {
-        return MakeUint64(value);
-    }
-
-    public static explicit operator YdbValue(ulong? value)
-    {
-        return MakeOptionalUint64(value);
-    }
-
-    public static explicit operator YdbValue(float value)
-    {
-        return MakeFloat(value);
-    }
-
-    public static explicit operator YdbValue(float? value)
-    {
-        return MakeOptionalFloat(value);
-    }
-
-    public static explicit operator YdbValue(double value)
-    {
-        return MakeDouble(value);
-    }
-
-<<<<<<< HEAD
-    public static explicit operator YdbValue(double? value)
-    {
-        return MakeOptionalDouble(value);
-    }
-
-    public static explicit operator YdbValue(TimeSpan value)
-    {
-        return MakeInterval(value);
-    }
-
-    public static explicit operator YdbValue(TimeSpan? value)
-    {
-        return MakeOptionalInterval(value);
-=======
+
+        public static explicit operator YdbValue(bool value)
+        {
+            return MakeBool(value);
+        }
+
+        public static explicit operator YdbValue(bool? value)
+        {
+            return MakeOptionalBool(value);
+        }
+
+        public static explicit operator YdbValue(sbyte value)
+        {
+            return MakeInt8(value);
+        }
+
+        public static explicit operator YdbValue(sbyte? value)
+        {
+            return MakeOptionalInt8(value);
+        }
+
+        public static explicit operator YdbValue(byte value)
+        {
+            return MakeUint8(value);
+        }
+
+        public static explicit operator YdbValue(byte? value)
+        {
+            return MakeOptionalUint8(value);
+        }
+
+        public static explicit operator YdbValue(short value)
+        {
+            return MakeInt16(value);
+        }
+
+        public static explicit operator YdbValue(short? value)
+        {
+            return MakeOptionalInt16(value);
+        }
+
+        public static explicit operator YdbValue(ushort value)
+        {
+            return MakeUint16(value);
+        }
+
+        public static explicit operator YdbValue(ushort? value)
+        {
+            return MakeOptionalUint16(value);
+        }
+
+        public static explicit operator YdbValue(int value)
+        {
+            return MakeInt32(value);
+        }
+
+        public static explicit operator YdbValue(int? value)
+        {
+            return MakeOptionalInt32(value);
+        }
+
+        public static explicit operator YdbValue(uint value)
+        {
+            return MakeUint32(value);
+        }
+
+        public static explicit operator YdbValue(uint? value)
+        {
+            return MakeOptionalUint32(value);
+        }
+
+        public static explicit operator YdbValue(long value)
+        {
+            return MakeInt64(value);
+        }
+
+        public static explicit operator YdbValue(long? value)
+        {
+            return MakeOptionalInt64(value);
+        }
+
+        public static explicit operator YdbValue(ulong value)
+        {
+            return MakeUint64(value);
+        }
+
+        public static explicit operator YdbValue(ulong? value)
+        {
+            return MakeOptionalUint64(value);
+        }
+
+        public static explicit operator YdbValue(float value)
+        {
+            return MakeFloat(value);
+        }
+
+        public static explicit operator YdbValue(float? value)
+        {
+            return MakeOptionalFloat(value);
+        }
+
+        public static explicit operator YdbValue(double value)
+        {
+            return MakeDouble(value);
+        }
+
+        public static explicit operator YdbValue(double? value)
+        {
+            return MakeOptionalDouble(value);
+        }
+
+        public static explicit operator YdbValue(TimeSpan value)
+        {
+            return MakeInterval(value);
+        }
+
         public static explicit operator YdbValue(TimeSpan? value)
         {
             return MakeOptionalInterval(value);
@@ -388,6 +327,5 @@
         {
             return MakeOptionalDecimal(value);
         }
->>>>>>> 3167e288
     }
 }