--- conflicted
+++ resolved
@@ -1,21 +1,7 @@
-﻿using Google.Protobuf;
-using Google.Protobuf.WellKnownTypes;
-
-namespace Ydb.Sdk.Value;
-
-public partial class YdbValue
+﻿namespace Ydb.Sdk.Value
 {
-    public static YdbValue MakeBool(bool value)
+    public partial class YdbValue
     {
-<<<<<<< HEAD
-        return new YdbValue(
-            MakePrimitiveType(Type.Types.PrimitiveTypeId.Bool),
-            new Ydb.Value
-            {
-                BoolValue = value
-            });
-    }
-=======
         public static YdbValue MakeBool(bool value)
         {
             return new YdbValue(
@@ -35,199 +21,187 @@
                     Int32Value = value
                 });
         }
->>>>>>> 3167e288
-
-    public static YdbValue MakeInt8(sbyte value)
-    {
-        return new YdbValue(
-            MakePrimitiveType(Type.Types.PrimitiveTypeId.Int8),
-            new Ydb.Value
-            {
-                Int32Value = value
-            });
-    }
-
-    public static YdbValue MakeUint8(byte value)
-    {
-        return new YdbValue(
-            MakePrimitiveType(Type.Types.PrimitiveTypeId.Uint8),
-            new Ydb.Value
-            {
-                Uint32Value = value
-            });
-    }
-
-    public static YdbValue MakeInt16(short value)
-    {
-        return new YdbValue(
-            MakePrimitiveType(Type.Types.PrimitiveTypeId.Int16),
-            new Ydb.Value
-            {
-                Int32Value = value
-            });
-    }
-
-    public static YdbValue MakeUint16(ushort value)
-    {
-        return new YdbValue(
-            MakePrimitiveType(Type.Types.PrimitiveTypeId.Uint16),
-            new Ydb.Value
-            {
-                Uint32Value = value
-            });
-    }
-
-    public static YdbValue MakeInt32(int value)
-    {
-        return new YdbValue(
-            MakePrimitiveType(Type.Types.PrimitiveTypeId.Int32),
-            new Ydb.Value
-            {
-                Int32Value = value
-            });
-    }
-
-    public static YdbValue MakeUint32(uint value)
-    {
-        return new YdbValue(
-            MakePrimitiveType(Type.Types.PrimitiveTypeId.Uint32),
-            new Ydb.Value
-            {
-                Uint32Value = value
-            });
-    }
-
-    public static YdbValue MakeInt64(long value)
-    {
-        return new YdbValue(
-            MakePrimitiveType(Type.Types.PrimitiveTypeId.Int64),
-            new Ydb.Value
-            {
-                Int64Value = value
-            });
-    }
-
-    public static YdbValue MakeUint64(ulong value)
-    {
-        return new YdbValue(
-            MakePrimitiveType(Type.Types.PrimitiveTypeId.Uint64),
-            new Ydb.Value
-            {
-                Uint64Value = value
-            });
-    }
-
-    public static YdbValue MakeFloat(float value)
-    {
-        return new YdbValue(
-            MakePrimitiveType(Type.Types.PrimitiveTypeId.Float),
-            new Ydb.Value
-            {
-                FloatValue = value
-            });
-    }
-
-    public static YdbValue MakeDouble(double value)
-    {
-        return new YdbValue(
-            MakePrimitiveType(Type.Types.PrimitiveTypeId.Double),
-            new Ydb.Value
-            {
-                DoubleValue = value
-            });
-    }
-
-    public static YdbValue MakeDate(DateTime value)
-    {
-        return new YdbValue(
-            MakePrimitiveType(Type.Types.PrimitiveTypeId.Date),
-            new Ydb.Value
-            {
-                Uint32Value = (uint)value.Subtract(DateTime.UnixEpoch).TotalDays
-            });
-    }
-
-    public static YdbValue MakeDatetime(DateTime value)
-    {
-        return new YdbValue(
-            MakePrimitiveType(Type.Types.PrimitiveTypeId.Datetime),
-            new Ydb.Value
-            {
-                Uint32Value = (uint)value.Subtract(DateTime.UnixEpoch).TotalSeconds
-            });
-    }
-
-    public static YdbValue MakeTimestamp(DateTime value)
-    {
-        return new YdbValue(
-            MakePrimitiveType(Type.Types.PrimitiveTypeId.Timestamp),
-            new Ydb.Value
-            {
-                Uint64Value = (ulong)(value.Subtract(DateTime.UnixEpoch).TotalMilliseconds * 1000)
-            });
-    }
-
-    public static YdbValue MakeInterval(TimeSpan value)
-    {
-        return new YdbValue(
-            MakePrimitiveType(Type.Types.PrimitiveTypeId.Interval),
-            new Ydb.Value
-            {
-                Int64Value = (long)(value.TotalMilliseconds * 1000)
-            });
-    }
-
-    public static YdbValue MakeString(byte[] value)
-    {
-        return new YdbValue(
-            MakePrimitiveType(Type.Types.PrimitiveTypeId.String),
-            new Ydb.Value
-            {
-                BytesValue = ByteString.CopyFrom(value)
-            });
-    }
-
-    public static YdbValue MakeUtf8(string value)
-    {
-        return new YdbValue(
-            MakePrimitiveType(Type.Types.PrimitiveTypeId.Utf8),
-            new Ydb.Value
-            {
-                TextValue = value
-            });
-    }
-
-    public static YdbValue MakeYson(byte[] value)
-    {
-        return new YdbValue(
-            MakePrimitiveType(Type.Types.PrimitiveTypeId.Yson),
-            new Ydb.Value
-            {
-                BytesValue = ByteString.CopyFrom(value)
-            });
-    }
-
-    public static YdbValue MakeJson(string value)
-    {
-        return new YdbValue(
-            MakePrimitiveType(Type.Types.PrimitiveTypeId.Json),
-            new Ydb.Value
-            {
-                TextValue = value
-            });
-    }
-
-<<<<<<< HEAD
-    public static YdbValue MakeJsonDocument(string value)
-    {
-        return new YdbValue(
-            MakePrimitiveType(Type.Types.PrimitiveTypeId.JsonDocument),
-            new Ydb.Value
-            {
-                TextValue = value
-            });
-    }
-=======
+
+        public static YdbValue MakeUint8(byte value)
+        {
+            return new YdbValue(
+                MakePrimitiveType(Type.Types.PrimitiveTypeId.Uint8),
+                new Ydb.Value
+                {
+                    Uint32Value = value
+                });
+        }
+
+        public static YdbValue MakeInt16(short value)
+        {
+            return new YdbValue(
+                MakePrimitiveType(Type.Types.PrimitiveTypeId.Int16),
+                new Ydb.Value
+                {
+                    Int32Value = value
+                });
+        }
+
+        public static YdbValue MakeUint16(ushort value)
+        {
+            return new YdbValue(
+                MakePrimitiveType(Type.Types.PrimitiveTypeId.Uint16),
+                new Ydb.Value
+                {
+                    Uint32Value = value
+                });
+        }
+
+        public static YdbValue MakeInt32(int value)
+        {
+            return new YdbValue(
+                MakePrimitiveType(Type.Types.PrimitiveTypeId.Int32),
+                new Ydb.Value
+                {
+                    Int32Value = value
+                });
+        }
+
+        public static YdbValue MakeUint32(uint value)
+        {
+            return new YdbValue(
+                MakePrimitiveType(Type.Types.PrimitiveTypeId.Uint32),
+                new Ydb.Value
+                {
+                    Uint32Value = value
+                });
+        }
+
+        public static YdbValue MakeInt64(long value)
+        {
+            return new YdbValue(
+                MakePrimitiveType(Type.Types.PrimitiveTypeId.Int64),
+                new Ydb.Value
+                {
+                    Int64Value = value
+                });
+        }
+
+        public static YdbValue MakeUint64(ulong value)
+        {
+            return new YdbValue(
+                MakePrimitiveType(Type.Types.PrimitiveTypeId.Uint64),
+                new Ydb.Value
+                {
+                    Uint64Value = value
+                });
+        }
+
+        public static YdbValue MakeFloat(float value)
+        {
+            return new YdbValue(
+                MakePrimitiveType(Type.Types.PrimitiveTypeId.Float),
+                new Ydb.Value
+                {
+                    FloatValue = value
+                });
+        }
+
+        public static YdbValue MakeDouble(double value)
+        {
+            return new YdbValue(
+                MakePrimitiveType(Type.Types.PrimitiveTypeId.Double),
+                new Ydb.Value
+                {
+                    DoubleValue = value
+                });
+        }
+
+        public static YdbValue MakeDate(DateTime value)
+        {
+            return new YdbValue(
+                MakePrimitiveType(Type.Types.PrimitiveTypeId.Date),
+                new Ydb.Value
+                {
+                    Uint32Value = (uint)value.Subtract(DateTime.UnixEpoch).TotalDays
+                });
+        }
+
+        public static YdbValue MakeDatetime(DateTime value)
+        {
+            return new YdbValue(
+                MakePrimitiveType(Type.Types.PrimitiveTypeId.Datetime),
+                new Ydb.Value
+                {
+                    Uint32Value = (uint)value.Subtract(DateTime.UnixEpoch).TotalSeconds
+                });
+        }
+
+        public static YdbValue MakeTimestamp(DateTime value)
+        {
+            return new YdbValue(
+                MakePrimitiveType(Type.Types.PrimitiveTypeId.Timestamp),
+                new Ydb.Value
+                {
+                    Uint64Value = (ulong)(value.Subtract(DateTime.UnixEpoch).TotalMilliseconds * 1000)
+                });
+        }
+
+        public static YdbValue MakeInterval(TimeSpan value)
+        {
+            return new YdbValue(
+                MakePrimitiveType(Type.Types.PrimitiveTypeId.Interval),
+                new Ydb.Value
+                {
+                    Int64Value = (long)(value.TotalMilliseconds * 1000)
+                });
+        }
+
+        public static YdbValue MakeString(byte[] value)
+        {
+            return new YdbValue(
+                MakePrimitiveType(Type.Types.PrimitiveTypeId.String),
+                new Ydb.Value
+                {
+                    BytesValue = Google.Protobuf.ByteString.CopyFrom(value)
+                });
+        }
+
+        public static YdbValue MakeUtf8(string value)
+        {
+            return new YdbValue(
+                MakePrimitiveType(Type.Types.PrimitiveTypeId.Utf8),
+                new Ydb.Value
+                {
+                    TextValue = value
+                });
+        }
+
+        public static YdbValue MakeYson(byte[] value)
+        {
+            return new YdbValue(
+                MakePrimitiveType(Type.Types.PrimitiveTypeId.Yson),
+                new Ydb.Value
+                {
+                    BytesValue = Google.Protobuf.ByteString.CopyFrom(value)
+                });
+        }
+
+        public static YdbValue MakeJson(string value)
+        {
+            return new YdbValue(
+                MakePrimitiveType(Type.Types.PrimitiveTypeId.Json),
+                new Ydb.Value
+                {
+                    TextValue = value
+                });
+        }
+
+        public static YdbValue MakeJsonDocument(string value)
+        {
+            return new YdbValue(
+                MakePrimitiveType(Type.Types.PrimitiveTypeId.JsonDocument),
+                new Ydb.Value
+                {
+                    TextValue = value
+                });
+        }
+
         private static byte GetDecimalScale(decimal value)
         {
             var bits = decimal.GetBits(value);
@@ -338,106 +312,86 @@
 
             throw new ArgumentException($"This type is not supported: {typeId}", nameof(typeId));
         }
->>>>>>> 3167e288
-
-    // TODO: EmptyOptional with complex types
-    public static YdbValue MakeEmptyOptional(YdbTypeId typeId)
-    {
-        return new YdbValue(
-            new Type { OptionalType = new OptionalType { Item = MakePrimitiveType(typeId) } },
-            new Ydb.Value { NullFlagValue = new NullValue() });
-    }
-
-    public static YdbValue MakeOptional(YdbValue value)
-    {
-        return new YdbValue(
-            new Type { OptionalType = new OptionalType { Item = value._protoType } },
-            value.TypeId != YdbTypeId.OptionalType
-                ? value._protoValue
-                : new Ydb.Value { NestedValue = value._protoValue });
-    }
-
-    // TODO: MakeEmptyList with complex types
-    public static YdbValue MakeEmptyList(YdbTypeId typeId)
-    {
-        return new YdbValue(
-            new Type { ListType = new ListType { Item = MakePrimitiveType(typeId) } },
-            new Ydb.Value());
-    }
-
-    // TODO: Check items type
-    public static YdbValue MakeList(IReadOnlyList<YdbValue> values)
-    {
-        if (values.Count == 0)
-        {
-            throw new ArgumentOutOfRangeException("values");
-        }
-
-        var value = new Ydb.Value();
-        value.Items.Add(values.Select(v => v._protoValue));
-
-        return new YdbValue(
-            new Type { ListType = new ListType { Item = values[0]._protoType } },
-            value);
-    }
-
-    public static YdbValue MakeTuple(IReadOnlyList<YdbValue> values)
-    {
-        var type = new Type
-        {
-            TupleType = new TupleType()
-        };
-
-        type.TupleType.Elements.Add(values.Select(v => v._protoType));
-
-        var value = new Ydb.Value();
-        value.Items.Add(values.Select(v => v._protoValue));
-
-        return new YdbValue(
-            type,
-            value);
-    }
-
-    public static YdbValue MakeStruct(IReadOnlyDictionary<string, YdbValue> members)
-    {
-        var type = new Type
-        {
-            StructType = new StructType()
-        };
-
-<<<<<<< HEAD
-        type.StructType.Members.Add(members.Select(m => new StructMember { Name = m.Key, Type = m.Value._protoType }));
-=======
+
+        public static YdbValue MakeOptional(YdbValue value)
+        {
+            return new YdbValue(
+                new Ydb.Type { OptionalType = new OptionalType { Item = value._protoType } },
+                value.TypeId != YdbTypeId.OptionalType
+                    ? value._protoValue
+                    : new Ydb.Value { NestedValue = value._protoValue });
+        }
+
+        // TODO: MakeEmptyList with complex types
+        public static YdbValue MakeEmptyList(YdbTypeId typeId)
+        {
+            return new YdbValue(
+                new Ydb.Type { ListType = new ListType { Item = MakePrimitiveType(typeId) } },
+                new Ydb.Value());
+        }
+
+        // TODO: Check items type
+        public static YdbValue MakeList(IReadOnlyList<YdbValue> values)
+        {
+            if (values.Count == 0)
+            {
+                throw new ArgumentOutOfRangeException("values");
+            }
+
+            var value = new Ydb.Value();
+            value.Items.Add(values.Select(v => v._protoValue));
+
+            return new YdbValue(
+                new Ydb.Type { ListType = new ListType { Item = values[0]._protoType } },
+                value);
+        }
+
+        public static YdbValue MakeTuple(IReadOnlyList<YdbValue> values)
+        {
+            var type = new Ydb.Type()
+            {
+                TupleType = new TupleType()
+            };
+
+            type.TupleType.Elements.Add(values.Select(v => v._protoType));
+
+            var value = new Ydb.Value();
+            value.Items.Add(values.Select(v => v._protoValue));
+
+            return new YdbValue(
+                type,
+                value);
+        }
+
+        public static YdbValue MakeStruct(IReadOnlyDictionary<string, YdbValue> members)
+        {
+            var type = new Ydb.Type()
+            {
+                StructType = new StructType()
+            };
+
             type.StructType.Members.Add(
                 members.Select(m => new StructMember { Name = m.Key, Type = m.Value._protoType }));
->>>>>>> 3167e288
-
-        var value = new Ydb.Value();
-        value.Items.Add(members.Select(m => m.Value._protoValue));
-
-        return new YdbValue(
-            type,
-            value);
-    }
-
-    private static Type MakePrimitiveType(Type.Types.PrimitiveTypeId primitiveTypeId)
-    {
-        return new Type { TypeId = primitiveTypeId };
-    }
-
-    private static Type MakePrimitiveType(YdbTypeId typeId)
-    {
-        EnsurePrimitiveTypeId(typeId);
-        return new Type { TypeId = (Type.Types.PrimitiveTypeId)typeId };
-    }
-
-<<<<<<< HEAD
-    private static void EnsurePrimitiveTypeId(YdbTypeId typeId)
-    {
-        if ((uint)typeId >= YdbTypeIdRanges.ComplexTypesFirst)
-        {
-            throw new ArgumentException($"Complex types aren't supported in current method: {typeId}", "typeId");
-=======
+
+            var value = new Ydb.Value();
+            value.Items.Add(members.Select(m => m.Value._protoValue));
+
+            return new YdbValue(
+                type,
+                value);
+        }
+
+        private static Ydb.Type MakePrimitiveType(Type.Types.PrimitiveTypeId primitiveTypeId)
+        {
+            return new Ydb.Type { TypeId = primitiveTypeId };
+        }
+
+        private static Ydb.Type MakePrimitiveType(YdbTypeId typeId)
+        {
+            EnsurePrimitiveTypeId(typeId);
+            return new Ydb.Type { TypeId = (Type.Types.PrimitiveTypeId)typeId };
+        }
+
         private static bool IsPrimitiveTypeId(YdbTypeId typeId)
         {
             return (uint)typeId < YdbTypeIdRanges.ComplexTypesFirst;
@@ -449,150 +403,159 @@
             {
                 throw new ArgumentException($"Complex types aren't supported in current method: {typeId}", "typeId");
             }
->>>>>>> 3167e288
-        }
-    }
-
-
-    private static YdbValue MakeOptionalOf<T>(T? value, YdbTypeId type, Func<T, YdbValue> func) where T : struct
-    {
-        if (value is null)
-        {
-            return MakeEmptyOptional(type);
-        }
-
-        return MakeOptional(func((T)value));
-    }
-
-    public static YdbValue MakeOptionalBool(bool? value)
-    {
-        return MakeOptionalOf(value, YdbTypeId.Bool, MakeBool);
-    }
-
-    public static YdbValue MakeOptionalInt8(sbyte? value)
-    {
-        return MakeOptionalOf(value, YdbTypeId.Int8, MakeInt8);
-    }
-
-    public static YdbValue MakeOptionalUint8(byte? value)
-    {
-        return MakeOptionalOf(value, YdbTypeId.Uint8, MakeUint8);
-    }
-
-    public static YdbValue MakeOptionalInt16(short? value)
-    {
-        return MakeOptionalOf(value, YdbTypeId.Int16, MakeInt16);
-    }
-
-    public static YdbValue MakeOptionalUint16(ushort? value)
-    {
-        return MakeOptionalOf(value, YdbTypeId.Uint16, MakeUint16);
-    }
-
-    public static YdbValue MakeOptionalInt32(int? value)
-    {
-        return MakeOptionalOf(value, YdbTypeId.Int32, MakeInt32);
-    }
-
-    public static YdbValue MakeOptionalUint32(uint? value)
-    {
-        return MakeOptionalOf(value, YdbTypeId.Uint32, MakeUint32);
-    }
-
-    public static YdbValue MakeOptionalInt64(long? value)
-    {
-        return MakeOptionalOf(value, YdbTypeId.Int64, MakeInt64);
-    }
-
-    public static YdbValue MakeOptionalUint64(ulong? value)
-    {
-        return MakeOptionalOf(value, YdbTypeId.Uint64, MakeUint64);
-    }
-
-    public static YdbValue MakeOptionalFloat(float? value)
-    {
-        return MakeOptionalOf(value, YdbTypeId.Float, MakeFloat);
-    }
-
-    public static YdbValue MakeOptionalDouble(double? value)
-    {
-        return MakeOptionalOf(value, YdbTypeId.Double, MakeDouble);
-    }
-
-    public static YdbValue MakeOptionalDate(DateTime? value)
-    {
-        return MakeOptionalOf(value, YdbTypeId.Date, MakeDate);
-    }
-
-    public static YdbValue MakeOptionalDatetime(DateTime? value)
-    {
-        return MakeOptionalOf(value, YdbTypeId.Datetime, MakeDatetime);
-    }
-
-    public static YdbValue MakeOptionalTimestamp(DateTime? value)
-    {
-        return MakeOptionalOf(value, YdbTypeId.Timestamp, MakeTimestamp);
-    }
-
-    public static YdbValue MakeOptionalInterval(TimeSpan? value)
-    {
-        return MakeOptionalOf(value, YdbTypeId.Interval, MakeInterval);
-    }
-
-    public static YdbValue MakeOptionalString(byte[]? value)
-    {
-        if (value is null)
-        {
-            return MakeEmptyOptional(YdbTypeId.String);
-        }
-
-        return MakeOptional(MakeString(value));
-    }
-
-    public static YdbValue MakeOptionalUtf8(string? value)
-    {
-        if (value is null)
-        {
-            return MakeEmptyOptional(YdbTypeId.Utf8);
-        }
-
-        return MakeOptional(MakeUtf8(value));
-    }
-
-    public static YdbValue MakeOptionalYson(byte[]? value)
-    {
-        if (value is null)
-        {
-            return MakeEmptyOptional(YdbTypeId.Yson);
-        }
-
-        return MakeOptional(MakeYson(value));
-    }
-
-    public static YdbValue MakeOptionalJson(string? value)
-    {
-        if (value is null)
-        {
-            return MakeEmptyOptional(YdbTypeId.Json);
-        }
-
-        return MakeOptional(MakeJson(value));
-    }
-
-    public static YdbValue MakeOptionalJsonDocument(string? value)
-    {
-        if (value is null)
-        {
-            return MakeEmptyOptional(YdbTypeId.JsonDocument);
-        }
-
-<<<<<<< HEAD
-        return MakeOptional(MakeJsonDocument(value));
-=======
+        }
+
+
+        private static YdbValue MakeOptionalOf<T>(T? value, YdbTypeId type, Func<T, YdbValue> func) where T : struct
+        {
+            if (value is null)
+            {
+                return MakeEmptyOptional(type);
+            }
+            else
+            {
+                return MakeOptional(func((T)value));
+            }
+        }
+
+        public static YdbValue MakeOptionalBool(bool? value)
+        {
+            return MakeOptionalOf(value, YdbTypeId.Bool, MakeBool);
+        }
+
+        public static YdbValue MakeOptionalInt8(sbyte? value)
+        {
+            return MakeOptionalOf(value, YdbTypeId.Int8, MakeInt8);
+        }
+
+        public static YdbValue MakeOptionalUint8(byte? value)
+        {
+            return MakeOptionalOf(value, YdbTypeId.Uint8, MakeUint8);
+        }
+
+        public static YdbValue MakeOptionalInt16(short? value)
+        {
+            return MakeOptionalOf(value, YdbTypeId.Int16, MakeInt16);
+        }
+
+        public static YdbValue MakeOptionalUint16(ushort? value)
+        {
+            return MakeOptionalOf(value, YdbTypeId.Uint16, MakeUint16);
+        }
+
+        public static YdbValue MakeOptionalInt32(int? value)
+        {
+            return MakeOptionalOf(value, YdbTypeId.Int32, MakeInt32);
+        }
+
+        public static YdbValue MakeOptionalUint32(uint? value)
+        {
+            return MakeOptionalOf(value, YdbTypeId.Uint32, MakeUint32);
+        }
+
+        public static YdbValue MakeOptionalInt64(long? value)
+        {
+            return MakeOptionalOf(value, YdbTypeId.Int64, MakeInt64);
+        }
+
+        public static YdbValue MakeOptionalUint64(ulong? value)
+        {
+            return MakeOptionalOf(value, YdbTypeId.Uint64, MakeUint64);
+        }
+
+        public static YdbValue MakeOptionalFloat(float? value)
+        {
+            return MakeOptionalOf(value, YdbTypeId.Float, MakeFloat);
+        }
+
+        public static YdbValue MakeOptionalDouble(double? value)
+        {
+            return MakeOptionalOf(value, YdbTypeId.Double, MakeDouble);
+        }
+
+        public static YdbValue MakeOptionalDate(DateTime? value)
+        {
+            return MakeOptionalOf(value, YdbTypeId.Date, MakeDate);
+        }
+
+        public static YdbValue MakeOptionalDatetime(DateTime? value)
+        {
+            return MakeOptionalOf(value, YdbTypeId.Datetime, MakeDatetime);
+        }
+
+        public static YdbValue MakeOptionalTimestamp(DateTime? value)
+        {
+            return MakeOptionalOf(value, YdbTypeId.Timestamp, MakeTimestamp);
+        }
+
+        public static YdbValue MakeOptionalInterval(TimeSpan? value)
+        {
+            return MakeOptionalOf(value, YdbTypeId.Interval, MakeInterval);
+        }
+
+        public static YdbValue MakeOptionalString(byte[]? value)
+        {
+            if (value is null)
+            {
+                return MakeEmptyOptional(YdbTypeId.String);
+            }
+            else
+            {
+                return MakeOptional(MakeString(value));
+            }
+        }
+
+        public static YdbValue MakeOptionalUtf8(string? value)
+        {
+            if (value is null)
+            {
+                return MakeEmptyOptional(YdbTypeId.Utf8);
+            }
+            else
+            {
+                return MakeOptional(MakeUtf8(value));
+            }
+        }
+
+        public static YdbValue MakeOptionalYson(byte[]? value)
+        {
+            if (value is null)
+            {
+                return MakeEmptyOptional(YdbTypeId.Yson);
+            }
+            else
+            {
+                return MakeOptional(MakeYson(value));
+            }
+        }
+
+        public static YdbValue MakeOptionalJson(string? value)
+        {
+            if (value is null)
+            {
+                return MakeEmptyOptional(YdbTypeId.Json);
+            }
+            else
+            {
+                return MakeOptional(MakeJson(value));
+            }
+        }
+
+        public static YdbValue MakeOptionalJsonDocument(string? value)
+        {
+            if (value is null)
+            {
+                return MakeEmptyOptional(YdbTypeId.JsonDocument);
+            }
+            else
+            {
+                return MakeOptional(MakeJsonDocument(value));
+            }
+        }
+
         public static YdbValue MakeOptionalDecimal(decimal? value)
         {
             return MakeOptionalOf(value, YdbTypeId.DecimalType, MakeDecimal);
         }
->>>>>>> 3167e288
     }
 }