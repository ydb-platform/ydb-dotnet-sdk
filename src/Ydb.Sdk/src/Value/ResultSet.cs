--- conflicted
+++ resolved
@@ -34,8 +34,6 @@
         Truncated = resultSetProto.Truncated;
     }
 
-<<<<<<< HEAD
-=======
     private ResultSet()
     {
         Columns = ImmutableList<Column>.Empty;
@@ -58,7 +56,6 @@
         throw new IndexOutOfRangeException($"Field not found in row: {name}");
     }
 
->>>>>>> bc6356b0
     public class Column
     {
         public string Name { get; }
