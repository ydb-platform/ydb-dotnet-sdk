--- conflicted
+++ resolved
@@ -50,13 +50,7 @@
     {
     }
 
-<<<<<<< HEAD
     public void Close() => _source.ReleaseLease();
-=======
-    public void Dispose()
-    {
-    }
->>>>>>> cd9b44e5
 
     private static YdbException NotSupportedTransaction => new("Transactions are not supported in implicit sessions");
 }