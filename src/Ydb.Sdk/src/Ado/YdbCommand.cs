using System.Data;
using System.Data.Common;
using System.Diagnostics.CodeAnalysis;
using System.Text;
using Ydb.Sdk.Ado.Internal;
using Ydb.Sdk.Services.Query;

namespace Ydb.Sdk.Ado;

public sealed class YdbCommand : DbCommand
{
    private YdbConnection? _ydbConnection;
    private string _commandText = string.Empty;

    private YdbConnection YdbConnection =>
        _ydbConnection ?? throw new InvalidOperationException("Connection property has not been initialized");

    public YdbCommand()
    {
    }

    public YdbCommand(YdbConnection ydbConnection)
    {
        _ydbConnection = ydbConnection;
    }

    public override void Cancel()
    {
    }

    public override int ExecuteNonQuery() => ExecuteNonQueryAsync().GetAwaiter().GetResult();

    public override async Task<int> ExecuteNonQueryAsync(CancellationToken cancellationToken)
    {
        await using var dataReader = await ExecuteReaderAsync(cancellationToken);

        while (await dataReader.NextResultAsync(cancellationToken))
        {
        }

        return dataReader.RecordsAffected;
    }

    public override object? ExecuteScalar() => ExecuteScalarAsync().GetAwaiter().GetResult();

    public override async Task<object?> ExecuteScalarAsync(CancellationToken cancellationToken)
    {
        await using var dataReader = await ExecuteReaderAsync(CommandBehavior.Default, cancellationToken);

        var data = await dataReader.ReadAsync(cancellationToken) ? dataReader.GetValue(0) : null;

        while (await dataReader.NextResultAsync(cancellationToken))
        {
        }

        return data;
    }

    public override void Prepare()
    {
        if (YdbConnection.State == ConnectionState.Closed)
        {
            throw new InvalidOperationException("Connection is not open");
        }

        if (CommandText.Length == 0)
        {
            throw new InvalidOperationException("CommandText property has not been initialized");
        }

        if (YdbConnection.IsBusy)
        {
            throw new YdbOperationInProgressException(YdbConnection);
        }
    }

    public override string CommandText
    {
        get => _commandText;
#pragma warning disable CS8765 // Nullability of type of parameter doesn't match overridden member (possibly because of nullability attributes).
        [param: AllowNull]
        set
        {
            if (_ydbConnection?.IsBusy ?? false)
            {
                throw new InvalidOperationException("An open data reader exists for this command");
            }

            // ReSharper disable once NullCoalescingConditionIsAlwaysNotNullAccordingToAPIContract
            _commandText = value ?? string.Empty;
        }
#pragma warning restore CS8765 // Nullability of type of parameter doesn't match overridden member (possibly because of nullability attributes).
    }

    public override int CommandTimeout
    {
        get => _timeout;
        set
        {
            if (value < 0)
            {
                throw new ArgumentOutOfRangeException(nameof(value), value, "CommandTimeout can't be less than zero.");
            }

            _timeout = value;
        }
    }

    private int _timeout;

    public override CommandType CommandType { get; set; } = CommandType.Text;
    public override UpdateRowSource UpdatedRowSource { get; set; }

    protected override DbConnection? DbConnection
    {
        get => _ydbConnection;
        set
        {
            if (_ydbConnection?.IsBusy ?? false)
            {
                throw new InvalidOperationException("An open data reader exists for this command.");
            }

            if (value is null or Ado.YdbConnection)
            {
                _ydbConnection = (YdbConnection?)value;
            }
            else
            {
                throw new ArgumentException(
                    $"Unsupported DbConnection type: {value.GetType()}, expected: {typeof(YdbConnection)}");
            }
        }
    }

    protected override YdbParameterCollection DbParameterCollection { get; } = new();

    public new YdbParameterCollection Parameters => DbParameterCollection;

    protected override DbTransaction? DbTransaction
    {
        get => Transaction;
        set
        {
            if (value is null or YdbTransaction)
            {
                Transaction = (YdbTransaction?)value;
            }
            else
            {
                throw new ArgumentException(
                    $"Unsupported DbTransaction type: {value.GetType()}, expected: {typeof(YdbTransaction)}");
            }
        }
    }

    public new YdbTransaction? Transaction { get; set; }

    public override bool DesignTimeVisible { get; set; }

    protected override YdbParameter CreateDbParameter() => new();

    public new YdbDataReader ExecuteReader(CommandBehavior behavior = CommandBehavior.Default) =>
        ExecuteDbDataReader(behavior);

    protected override YdbDataReader ExecuteDbDataReader(CommandBehavior behavior) =>
        ExecuteReaderAsync(behavior).GetAwaiter().GetResult();

    protected override async Task<DbDataReader> ExecuteDbDataReaderAsync(CommandBehavior behavior,
        CancellationToken cancellationToken)
    {
        if (YdbConnection.IsBusy)
        {
            throw new YdbOperationInProgressException(YdbConnection);
        }

        YdbConnection.EnsureConnectionOpen();

        var ydbParameters = DbParameterCollection.YdbParameters;
        var (sql, paramNames) = SqlParser.Parse(
            CommandText.Length > 0
                ? CommandText
                : throw new InvalidOperationException("CommandText property has not been initialized")
        );
        var preparedSql = new StringBuilder();

        foreach (var paramName in paramNames)
        {
            if (ydbParameters.TryGetValue(paramName, out var ydbValue))
            {
                preparedSql.Append($"DECLARE {paramName} AS {ydbValue.ToYql()};\n");
            }
            else
            {
                throw new YdbException($"Not found YDB parameter [name: {paramName}]");
            }
        }

        preparedSql.Append(sql);

        var execSettings = CommandTimeout > 0
            ? new ExecuteQuerySettings { TransportTimeout = TimeSpan.FromSeconds(CommandTimeout) }
            : new ExecuteQuerySettings();
        execSettings.CancellationToken = cancellationToken;

        var transaction = YdbConnection.CurrentTransaction;

        if (Transaction != null && Transaction != transaction) // assert on legacy DbTransaction property
        {
            throw new InvalidOperationException("Transaction mismatched! (Maybe using another connection)");
        }

        var ydbDataReader = await YdbDataReader.CreateYdbDataReader(
            await YdbConnection.Session.ExecuteQuery(
                preparedSql.ToString(), ydbParameters, execSettings, transaction?.TransactionControl
<<<<<<< HEAD
            ),
            YdbConnection.OnStatus, transaction
=======
            ), YdbConnection.OnStatus, transaction
>>>>>>> ba3dacba
        );

        YdbConnection.LastReader = ydbDataReader;
        YdbConnection.LastCommand = CommandText;

        return ydbDataReader;
    }

    public new async Task<YdbDataReader> ExecuteReaderAsync() =>
        (YdbDataReader)await ExecuteDbDataReaderAsync(CommandBehavior.Default, CancellationToken.None);

    public new Task<YdbDataReader> ExecuteReaderAsync(CancellationToken cancellationToken) =>
        ExecuteReaderAsync(CommandBehavior.Default, cancellationToken);

    // ReSharper disable once MemberCanBePrivate.Global
    public new Task<YdbDataReader> ExecuteReaderAsync(CommandBehavior behavior) =>
        ExecuteReaderAsync(behavior, CancellationToken.None);

    // ReSharper disable once MemberCanBePrivate.Global
    public new async Task<YdbDataReader> ExecuteReaderAsync(CommandBehavior behavior,
        CancellationToken cancellationToken) =>
        (YdbDataReader)await ExecuteDbDataReaderAsync(behavior, cancellationToken);
}<|MERGE_RESOLUTION|>--- conflicted
+++ resolved
@@ -213,12 +213,7 @@
         var ydbDataReader = await YdbDataReader.CreateYdbDataReader(
             await YdbConnection.Session.ExecuteQuery(
                 preparedSql.ToString(), ydbParameters, execSettings, transaction?.TransactionControl
-<<<<<<< HEAD
-            ),
-            YdbConnection.OnStatus, transaction
-=======
             ), YdbConnection.OnStatus, transaction
->>>>>>> ba3dacba
         );
 
         YdbConnection.LastReader = ydbDataReader;
