using System.Data;
using System.Data.Common;
using System.Diagnostics.CodeAnalysis;
<<<<<<< HEAD
using Ydb.Operations;
using Ydb.Sdk.Ado.BulkUpsert;
=======
>>>>>>> 30a4fa2a
using Ydb.Sdk.Ado.Session;
using Ydb.Sdk.Services.Query;
using Ydb.Table;
using static System.Data.IsolationLevel;

namespace Ydb.Sdk.Ado;

/// <summary>
/// YDB database connection implementation.
/// </summary>
public sealed class YdbConnection : DbConnection
{
    private static readonly StateChangeEventArgs ClosedToOpenEventArgs =
        new(ConnectionState.Closed, ConnectionState.Open);

    private static readonly StateChangeEventArgs OpenToClosedEventArgs =
        new(ConnectionState.Open, ConnectionState.Closed);

    private bool _disposed;
    private YdbConnectionStringBuilder? _connectionStringBuilder;

    private YdbConnectionStringBuilder ConnectionStringBuilder
    {
        get => _connectionStringBuilder ??
               throw new InvalidOperationException("The ConnectionString property has not been initialized.");
        [param: AllowNull] init => _connectionStringBuilder = value;
    }

<<<<<<< HEAD
    // ISession для абстракции!
=======
>>>>>>> 30a4fa2a
    internal ISession Session
    {
        get
        {
            ThrowIfConnectionClosed();
            return _session;
        }
        private set => _session = value;
    }

    private ISession _session = null!;

    public YdbConnection() { }

    public YdbConnection(string connectionString)
    {
        ConnectionStringBuilder = new YdbConnectionStringBuilder(connectionString);
    }

    public YdbConnection(YdbConnectionStringBuilder connectionStringBuilder)
    {
        ConnectionStringBuilder = connectionStringBuilder;
    }

    public YdbBulkUpsertImporter<T> BeginBulkUpsert<T>(
        string tablePath,
        BulkUpsertOptions? options = null,
        int maxBatchSizeBytes = 64 * 1024 * 1024) // 64 МБ
    {
        return new YdbBulkUpsertImporter<T>(this, tablePath, options, maxBatchSizeBytes);
    }

    internal async Task BulkUpsertInternalAsync<T>(
        string tablePath,
        IReadOnlyCollection<T> rows,
        BulkUpsertOptions options,
        CancellationToken cancellationToken)
    {
        if (CurrentTransaction is { Completed: false })
            throw new InvalidOperationException("BulkUpsert does not support working within a transaction");
        var req = new BulkUpsertRequest
        {
            Table = tablePath,
            OperationParams = new OperationParams(),
            Rows = TypedValueFactory.FromObjects(rows)
        };

        // Важно: cast к Services.Query.Session, иначе BulkUpsertAsync не найдётся!
        var sessionImpl = Session as Services.Query.Session
                          ?? throw new InvalidOperationException("Underlying session does not support BulkUpsertAsync");

        var resp = await sessionImpl.BulkUpsertAsync(req, cancellationToken).ConfigureAwait(false);
        var status = Status.FromProto(resp.Operation.Status, resp.Operation.Issues);
        status.EnsureSuccess();
    }

    protected override YdbTransaction BeginDbTransaction(IsolationLevel isolationLevel)
    {
        ThrowIfConnectionClosed();

        return BeginTransaction(isolationLevel switch
        {
            Serializable or Unspecified => TxMode.SerializableRw,
            _ => throw new ArgumentException("Unsupported isolationLevel: " + isolationLevel)
        });
    }

    public new YdbTransaction BeginTransaction(IsolationLevel isolationLevel) => BeginDbTransaction(isolationLevel);

    public YdbTransaction BeginTransaction(TxMode txMode = TxMode.SerializableRw)
    {
        ThrowIfConnectionClosed();

        if (CurrentTransaction is { Completed: false })
        {
            throw new InvalidOperationException(
                "A transaction is already in progress; nested/concurrent transactions aren't supported."
            );
        }

        CurrentTransaction = new YdbTransaction(this, txMode);

        return CurrentTransaction;
    }

    public override void ChangeDatabase(string databaseName)
    {
    }

    public override void Close() => CloseAsync().GetAwaiter().GetResult();

    public override void Open() => OpenAsync().GetAwaiter().GetResult();

    public override async Task OpenAsync(CancellationToken cancellationToken)
    {
        ThrowIfConnectionOpen();
<<<<<<< HEAD

        // Получаем сессию через PoolManager, приводим к ISession (интерфейс)
        Session = await PoolManager.GetSession(ConnectionStringBuilder, cancellationToken);
=======
        try
        {
            Session = await PoolManager.GetSession(ConnectionStringBuilder, cancellationToken);
        }
        catch (OperationCanceledException e)
        {
            throw new YdbException(StatusCode.Cancelled,
                $"The connection pool has been exhausted, either raise 'MaxSessionPool' " +
                $"(currently {ConnectionStringBuilder.MaxSessionPool}) or 'CreateSessionTimeout' " +
                $"(currently {ConnectionStringBuilder.CreateSessionTimeout} seconds) in your connection string.", e
            );
        }
>>>>>>> 30a4fa2a

        OnStateChange(ClosedToOpenEventArgs);
        ConnectionState = ConnectionState.Open;
    }

    public override async Task CloseAsync()
    {
        if (State == ConnectionState.Closed)
        {
            return;
        }

        try
        {
            if (LastReader is { IsClosed: false })
            {
                await LastReader.CloseAsync();
            }

            if (CurrentTransaction is { Completed: false })
            {
                await CurrentTransaction.RollbackAsync();
            }

            OnStateChange(OpenToClosedEventArgs);
            ConnectionState = ConnectionState.Closed;
        }
        finally
        {
<<<<<<< HEAD
            if (_session is Services.Query.Session realSession)
                await realSession.Release();
            else
                _session.Close();
=======
            _session.Close();
>>>>>>> 30a4fa2a
        }
    }

    public override string ConnectionString
    {
        get => _connectionStringBuilder?.ConnectionString ?? string.Empty;
#pragma warning disable CS8765 // Nullability of type of parameter doesn't match overridden member (possibly because of nullability attributes).
        set
#pragma warning restore CS8765
        {
            ThrowIfConnectionOpen();
            _connectionStringBuilder = value != null ? new YdbConnectionStringBuilder(value) : null;
        }
    }

    public override string Database => _connectionStringBuilder?.Database ?? string.Empty;

    public override ConnectionState State => ConnectionState;

    private ConnectionState ConnectionState { get; set; } = ConnectionState.Closed; // Invoke AsyncOpen()

    internal void OnNotSuccessStatusCode(StatusCode code)
    {
        _session.OnNotSuccessStatusCode(code);

<<<<<<< HEAD
        // Проверяем статус сессии: если есть IsActive или IsBroken — корректно переключаем состояние подключения
        if (_session is Services.Query.Session sessionImpl)
        {
            if (!sessionImpl.IsActive)
                ConnectionState = ConnectionState.Broken;
        }
        else if (_session.IsBroken)
=======
        if (_session.IsBroken)
>>>>>>> 30a4fa2a
        {
            ConnectionState = ConnectionState.Broken;
        }
    }

    internal YdbDataReader? LastReader { get; set; }
    internal string LastCommand { get; set; } = string.Empty;
    internal bool IsBusy => LastReader is { IsOpen: true };
    internal YdbTransaction? CurrentTransaction { get; private set; }

    public override string DataSource => string.Empty; // TODO: указать DataSource

    public override string ServerVersion
    {
        get
        {
            ThrowIfConnectionClosed();
            return string.Empty; // TODO: реализовать ServerVersion
        }
    }

    protected override YdbCommand CreateDbCommand() => new(this);

    public new YdbCommand CreateCommand() => CreateDbCommand();

    public override DataTable GetSchema() => GetSchemaAsync().GetAwaiter().GetResult();

    public override DataTable GetSchema(string collectionName) =>
        GetSchemaAsync(collectionName).GetAwaiter().GetResult();

    public override DataTable GetSchema(string collectionName, string?[] restrictionValues) =>
        GetSchemaAsync(collectionName, restrictionValues).GetAwaiter().GetResult();

    public override Task<DataTable> GetSchemaAsync(CancellationToken cancellationToken = default) =>
        GetSchemaAsync("MetaDataCollections", cancellationToken);

    public override Task<DataTable>
        GetSchemaAsync(string collectionName, CancellationToken cancellationToken = default) =>
        GetSchemaAsync(collectionName, new string[4], cancellationToken);

    public override Task<DataTable> GetSchemaAsync(
        string collectionName,
        string?[] restrictionValues,
        CancellationToken cancellationToken = default
    ) => YdbSchema.GetSchemaAsync(this, collectionName, restrictionValues, cancellationToken);

    internal void ThrowIfConnectionClosed()
    {
        if (ConnectionState is ConnectionState.Closed or ConnectionState.Broken)
        {
            throw new InvalidOperationException("Connection is closed");
        }
    }

    private void ThrowIfConnectionOpen()
    {
        if (ConnectionState == ConnectionState.Open)
        {
            throw new InvalidOperationException("Connection already open");
        }
    }

    /// <summary>
    /// Releases all resources used by the <see cref="YdbConnection"/>.
    /// </summary>
    /// <param name="disposing"><see langword="true"/> when called from <see cref="Dispose"/>;
    /// <see langword="false"/> when being called from the finalizer.</param>
    protected override void Dispose(bool disposing)
    {
        if (_disposed)
            return;
        if (disposing)
            Close();
        _disposed = true;
    }

    /// <summary>
    /// Releases all resources used by the <see cref="YdbConnection"/>.
    /// </summary>
    public override async ValueTask DisposeAsync()
    {
        if (_disposed)
            return;

        await CloseAsync();
        _disposed = true;
    }

    /// <summary>
    /// DB provider factory.
    /// </summary>
    protected override DbProviderFactory DbProviderFactory => YdbProviderFactory.Instance;

    /// <summary>
    /// Clears the connection pool. All idle physical connections in the pool of the given connection are
    /// immediately closed, and any busy connections which were opened before <see cref="ClearPool"/> was called
    /// will be closed when returned to the pool.
    /// </summary>
    public static Task ClearPool(YdbConnection connection) => PoolManager.ClearPool(connection.ConnectionString);

    /// <summary>
    /// Clear all connection pools. All idle physical connections in all pools are immediately closed, and any busy
    /// connections which were opened before <see cref="ClearAllPools"/> was called will be closed when returned
    /// to their pool.
    /// </summary>
    public static Task ClearAllPools() => PoolManager.ClearAllPools();
}<|MERGE_RESOLUTION|>--- conflicted
+++ resolved
@@ -1,11 +1,8 @@
 using System.Data;
 using System.Data.Common;
 using System.Diagnostics.CodeAnalysis;
-<<<<<<< HEAD
 using Ydb.Operations;
 using Ydb.Sdk.Ado.BulkUpsert;
-=======
->>>>>>> 30a4fa2a
 using Ydb.Sdk.Ado.Session;
 using Ydb.Sdk.Services.Query;
 using Ydb.Table;
@@ -34,10 +31,7 @@
         [param: AllowNull] init => _connectionStringBuilder = value;
     }
 
-<<<<<<< HEAD
     // ISession для абстракции!
-=======
->>>>>>> 30a4fa2a
     internal ISession Session
     {
         get
@@ -65,7 +59,7 @@
     public YdbBulkUpsertImporter<T> BeginBulkUpsert<T>(
         string tablePath,
         BulkUpsertOptions? options = null,
-        int maxBatchSizeBytes = 64 * 1024 * 1024) // 64 МБ
+        int maxBatchSizeBytes = 64 * 1024 * 1024) // 64 Mb
     {
         return new YdbBulkUpsertImporter<T>(this, tablePath, options, maxBatchSizeBytes);
     }
@@ -84,8 +78,7 @@
             OperationParams = new OperationParams(),
             Rows = TypedValueFactory.FromObjects(rows)
         };
-
-        // Важно: cast к Services.Query.Session, иначе BulkUpsertAsync не найдётся!
+        
         var sessionImpl = Session as Services.Query.Session
                           ?? throw new InvalidOperationException("Underlying session does not support BulkUpsertAsync");
 
@@ -134,24 +127,9 @@
     public override async Task OpenAsync(CancellationToken cancellationToken)
     {
         ThrowIfConnectionOpen();
-<<<<<<< HEAD
 
         // Получаем сессию через PoolManager, приводим к ISession (интерфейс)
         Session = await PoolManager.GetSession(ConnectionStringBuilder, cancellationToken);
-=======
-        try
-        {
-            Session = await PoolManager.GetSession(ConnectionStringBuilder, cancellationToken);
-        }
-        catch (OperationCanceledException e)
-        {
-            throw new YdbException(StatusCode.Cancelled,
-                $"The connection pool has been exhausted, either raise 'MaxSessionPool' " +
-                $"(currently {ConnectionStringBuilder.MaxSessionPool}) or 'CreateSessionTimeout' " +
-                $"(currently {ConnectionStringBuilder.CreateSessionTimeout} seconds) in your connection string.", e
-            );
-        }
->>>>>>> 30a4fa2a
 
         OnStateChange(ClosedToOpenEventArgs);
         ConnectionState = ConnectionState.Open;
@@ -181,14 +159,10 @@
         }
         finally
         {
-<<<<<<< HEAD
             if (_session is Services.Query.Session realSession)
                 await realSession.Release();
             else
                 _session.Close();
-=======
-            _session.Close();
->>>>>>> 30a4fa2a
         }
     }
 
@@ -214,7 +188,6 @@
     {
         _session.OnNotSuccessStatusCode(code);
 
-<<<<<<< HEAD
         // Проверяем статус сессии: если есть IsActive или IsBroken — корректно переключаем состояние подключения
         if (_session is Services.Query.Session sessionImpl)
         {
@@ -222,9 +195,6 @@
                 ConnectionState = ConnectionState.Broken;
         }
         else if (_session.IsBroken)
-=======
-        if (_session.IsBroken)
->>>>>>> 30a4fa2a
         {
             ConnectionState = ConnectionState.Broken;
         }
@@ -235,14 +205,14 @@
     internal bool IsBusy => LastReader is { IsOpen: true };
     internal YdbTransaction? CurrentTransaction { get; private set; }
 
-    public override string DataSource => string.Empty; // TODO: указать DataSource
+    public override string DataSource => string.Empty; // TODO: DataSource
 
     public override string ServerVersion
     {
         get
         {
             ThrowIfConnectionClosed();
-            return string.Empty; // TODO: реализовать ServerVersion
+            return string.Empty; // TODO: ServerVersion
         }
     }
 
