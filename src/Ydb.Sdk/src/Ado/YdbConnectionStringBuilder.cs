--- conflicted
+++ resolved
@@ -40,7 +40,6 @@
         _maxReceiveMessageSize = GrpcDefaultSettings.MaxReceiveMessageSize;
         _disableDiscovery = GrpcDefaultSettings.DisableDiscovery;
         _disableServerBalancer = false;
-        _enableImplicitSession = false;
     }
 
     public string Host
@@ -315,23 +314,7 @@
 
     private int _createSessionTimeout;
 
-<<<<<<< HEAD
-    public bool EnableImplicitSession
-    {
-        get => _enableImplicitSession;
-        set
-        {
-            _enableImplicitSession = value;
-            SaveValue(nameof(EnableImplicitSession), value);
-        }
-    }
-
-    private bool _enableImplicitSession;
-
-    public ILoggerFactory? LoggerFactory { get; init; }
-=======
     public ILoggerFactory LoggerFactory { get; init; } = NullLoggerFactory.Instance;
->>>>>>> 61ff1a07
 
     public ICredentialsProvider? CredentialsProvider { get; init; }
 
@@ -512,9 +495,6 @@
             AddOption(new YdbConnectionOption<bool>(BoolExtractor,
                     (builder, disableServerBalancer) => builder.DisableServerBalancer = disableServerBalancer),
                 "DisableServerBalancer", "Disable Server Balancer");
-            AddOption(new YdbConnectionOption<bool>(BoolExtractor,
-                    (builder, enableImplicit) => builder.EnableImplicitSession = enableImplicit),
-                "EnableImplicitSession", "ImplicitSession");
         }
 
         private static void AddOption(YdbConnectionOption option, params string[] keys)
