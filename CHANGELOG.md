--- conflicted
+++ resolved
@@ -1,7 +1,4 @@
-<<<<<<< HEAD
-=======
 ## v0.9.2
->>>>>>> 6e10d815
 - Fixed bug: delete deadline grpc timeout on AttachStream
 
 ## v0.9.1
