<<<<<<< HEAD
- Add exception throwing when results truncated
=======
- lint: add line feed at file end
>>>>>>> f45d69de

## v0.1.3
- Add static auth
## v0.1.1
- Add static code analysis
- Add CodeQL analysis
- Add linter
- Apply uniform code style and fix all warnings
## v0.1.0
- Add support of decimal type
## v0.0.9
- Remove support for .NET Core 3.1
- Add support for .NET 7.0
- 
## v0.0.8
- Fixed version number

## v0.0.6
- Add methods for castion to c# nullable to YQL Optional 
- Add explicit cast operator for some types
- Tests refactoring
- Add Bool type support<|MERGE_RESOLUTION|>--- conflicted
+++ resolved
@@ -1,8 +1,5 @@
-<<<<<<< HEAD
 - Add exception throwing when results truncated
-=======
 - lint: add line feed at file end
->>>>>>> f45d69de
 
 ## v0.1.3
 - Add static auth
