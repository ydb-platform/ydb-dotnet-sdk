--- conflicted
+++ resolved
@@ -1,6 +1,5 @@
-<<<<<<< HEAD
 - Add logging for transactions
-=======
+
 ## v0.1.5
 - Fix timeout error on create session
 - Fix transport error on delete session
@@ -10,9 +9,7 @@
 - lint: add line feed at file end
 
 ## v0.1.3
->>>>>>> 5ccb9cda
 - Add static auth
-
 ## v0.1.1
 - Add static code analysis
 - Add CodeQL analysis
