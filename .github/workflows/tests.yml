--- conflicted
+++ resolved
@@ -73,9 +73,6 @@
           docker cp ydb-local:/ydb_certs/ca.pem ~/
           cd src
           dotnet test --filter "(FullyQualifiedName~Ado) | (FullyQualifiedName~Dapper)" -l "console;verbosity=normal"
-<<<<<<< HEAD
-  
-=======
   topic-tests:
     runs-on: ubuntu-22.04
     strategy:
@@ -116,7 +113,6 @@
           docker cp ydb-local:/ydb_certs/ca.pem ~/
           cd src
           dotnet test --filter "FullyQualifiedName~Topic" -l "console;verbosity=normal"  
->>>>>>> 37e96967
   integration-tests:
     runs-on: ubuntu-22.04
     strategy:
